--- conflicted
+++ resolved
@@ -638,24 +638,18 @@
 )
 
 go_get(
-<<<<<<< HEAD
-    name = "difflib",
-    get = "github.com/pmezard/go-difflib/difflib",
-    revision = "792786c7400a136282c1664665ae0a8db921c6c2",
+    name = "cli-init",
+    get = "github.com/peterebden/go-cli-init",
+    revision = "v1.0.0",
+    deps = [
+        ":go-flags",
+        ":logging",
+        ":terminal",
+    ],
 )
 
 go_get(
     name = "xxhash",
     get = "github.com/cespare/xxhash",
     revision = "v1.1.0",
-=======
-    name = "cli-init",
-    get = "github.com/peterebden/go-cli-init",
-    revision = "v1.0.0",
-    deps = [
-        ":go-flags",
-        ":logging",
-        ":terminal",
-    ],
->>>>>>> a7501bce
 )