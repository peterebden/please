# Contains declarations of built-in functions & objects


# Do not change the order of arguments to this function unless you feel like
# updating all of targets.go to match it.
def build_rule(name:str, cmd:str|dict='', test_cmd:str|dict='', srcs:list|dict=None, data:list|dict=None, outs:list|dict=None,
               deps:list=None, exported_deps:list=None, secrets:list|dict=None, tools:list|dict=None, labels:list=None,
               visibility:list=CONFIG.DEFAULT_VISIBILITY, hashes:list=None, binary:bool=False, test:bool=False,
               test_only:bool=CONFIG.DEFAULT_TESTONLY, building_description:str=None, needs_transitive_deps:bool=False,
               output_is_complete:bool=False, _=None, sandbox:bool=CONFIG.BUILD_SANDBOX,
               test_sandbox:bool=CONFIG.TEST_SANDBOX, no_test_output:bool=False, flaky:bool|int=0, build_timeout:int|str=0,
               test_timeout:int|str=0, pre_build:function=None, post_build:function=None, requires:list=None, provides:dict=None,
               licences:list=CONFIG.DEFAULT_LICENCES, test_outputs:list=None, system_srcs:list=None, stamp:bool=False,
               tag:str='', optional_outs:list=None, progress:bool=False, size:str=None, _urls:list=None,
<<<<<<< HEAD
               internal_deps:list=None, pass_env:list=None, out_links:list=None):
=======
               internal_deps:list=None, pass_env:list=None, local:bool=False):
>>>>>>> 9a6d9296
    pass


def len(obj:list|dict|str) -> int:
    pass
def enumerate(seq:list):
    pass
def zip(args):
    pass

def join(self:str, seq:list) -> str:
    pass
def split(self:str, on:str=' ') -> list:
    pass
def replace(self:str, old:str, new:str):
    pass
def partition(self:str, sep:str) -> list:
    pass
def rpartition(self:str, sep:str) -> list:
    pass
def startswith(self:str, s:str) -> bool:
    pass
def endswith(self:str, s:str) -> bool:
    pass
def format(self:str) -> str:
    pass
def lstrip(self:str, cutset:str=' \n') -> str:
    pass
def rstrip(self:str, cutset:str=' \n') -> str:
    pass
def strip(self:str, cutset:str=' \n') -> str:
    pass
def find(self:str, needle:str) -> int:
    pass
def rfind(self:str, needle:str) -> int:
    pass
def count(self:str, needle:str) -> int:
    pass
def upper(self:str) -> str:
    pass
def lower(self:str) -> str:
    pass

def fail(msg:str):
    pass

def subinclude(target:str, hash:str=None):
    pass
def load(target:str, names:str=None):
    pass
def subrepo(name:str, dep:str='', path:str=None, config:str|dict=None, bazel_compat:bool=False,
            arch:str=None, prefix:str=None):
    pass


def isinstance(obj, types:function|list) -> bool:
    pass


def range(start:int, stop:int=None, step:int=1) -> str:
    pass
def any(seq:list) -> bool:
    for x in seq:
        if x:
            return True
    return False
def all(seq:list) -> bool:
    for x in seq:
        if not x:
            return False
    return True


def bool(b) -> bool:
    pass
def int(s:str) -> int:
    pass
def str(s) -> str:
    pass
def list(l):
    raise 'list is not callable'
def dict(d):
    raise 'dict is not callable'


def glob(include:list, exclude:list&excludes=[], hidden:bool=False) -> list:
    pass


def package():
    pass


def sorted(seq:list) -> list:
    pass


def get(self:dict, key:str, default=None):
    pass
def setdefault(self:config, key:str, default=None) -> config:
    if key in self:
        return self[key]
    self[key] = default
    return default
def config_get(self:config, key:str, default=None) -> config:
    pass


def get_base_path() -> str:
    pass
def package_name() -> str:
    pass

def canonicalise(label:str) -> str:
    """Converts the given build label to its full form.

    For example:
      //package:target -> //package:target
      //package -> //package:package
      :target -> //current_package:target
    """
    pass


def keys(self:dict) -> list:
    pass
def values(self:dict) -> list:
    pass
def items(self:dict) -> list:
    pass
def copy(self:dict) -> dict:
    pass


def git_branch(short:bool=True) -> str:
    raise 'Disabled in config'
def git_commit() -> str:
    raise 'Disabled in config'
def git_show(fmt:str) -> str:
    raise 'Disabled in config'
def git_state(clean_label:str="clean", dirty_label:str="dirty") -> str:
    raise 'Disabled in config'

def debug(args):
    pass
def info(args):
    pass
def notice(args):
    pass
def warning(args):
    pass
def error(args):
    pass
def fatal(args):
    pass

log = {
    'debug': debug,
    'info': info,
    'notice': notice,
    'warning': warning,
    'error': error,
    'fatal': fatal,
}


def join_path(paths:str) -> str:
    pass  # Has to be implemented natively since it's varargs.


def split_path(p:str) -> list:
    before, _, after = p.rpartition('/')
    return before, after


def splitext(p:str) -> list:
    before, dot, after = p.rpartition('.')
    return (before, dot + after) if before else (after, '')


def basename(p:str) -> str:
    """Returns the final component of a pathname"""
    _, _, after = p.rpartition('/')
    return after


def dirname(p:str) -> str:
    """Returns the directory component of a pathname"""
    before, _, after = p.rpartition('/')
    return before


# Exception types.
# There is no actual Exception, but str() is similar enough here.
ParseError = str
ConfigError = str
ValueError = str


# Post-build callback functions.
def get_labels(name:str, prefix:str, all:bool=False) -> list:
    pass
def has_label(name:str, prefix:str, all:bool=False) -> bool:
    return len(get_labels(name, prefix, all)) > 0
def add_dep(target:str, dep:str, exported:bool=False):
    pass
def add_exported_dep(target:str, dep:str):
    add_dep(target, dep, True)
def add_out(target:str, name:str, out:str=''):
    pass
def add_licence(target:str, licence:str):
    pass
def get_licences(target:str):
    pass
def get_command(target:str, config:str='') -> str:
    pass
def set_command(target:str, config:str, command:str=''):
    pass


# N.B. This should really be limited so it's only visible when Bazel compat is on,
#      but we currently don't alter the builtins for that scenario.
def licenses(licences):
    """Sets the default licences for the package."""
    assert CONFIG.BAZEL_COMPATIBILITY, 'licenses() can only be called in Bazel compat mode'
    package(default_licences = licences)


def json(value) -> str:
    """Returns a JSON-formatted representation of a plz value"""
    pass


def breakpoint():
    """Breaks into an interactive debugging session."""
    pass<|MERGE_RESOLUTION|>--- conflicted
+++ resolved
@@ -12,11 +12,7 @@
                test_timeout:int|str=0, pre_build:function=None, post_build:function=None, requires:list=None, provides:dict=None,
                licences:list=CONFIG.DEFAULT_LICENCES, test_outputs:list=None, system_srcs:list=None, stamp:bool=False,
                tag:str='', optional_outs:list=None, progress:bool=False, size:str=None, _urls:list=None,
-<<<<<<< HEAD
-               internal_deps:list=None, pass_env:list=None, out_links:list=None):
-=======
-               internal_deps:list=None, pass_env:list=None, local:bool=False):
->>>>>>> 9a6d9296
+               internal_deps:list=None, pass_env:list=None, local:bool=False, out_links:list=None):
     pass
 
 
