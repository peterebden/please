--- conflicted
+++ resolved
@@ -4,8 +4,6 @@
 rules to Go packages.
 """
 
-<<<<<<< HEAD
-=======
 # This links all the .a files up one level. This is necessary for some Go tools to find them.
 _LINK_PKGS_CMD = ' '.join([
     'for FN in `find . -name "*.a" | sort`; do',
@@ -14,7 +12,6 @@
 ])
 
 
->>>>>>> 9a6d9296
 def go_library(name:str, srcs:list, asm_srcs:list=None, hdrs:list=None, out:str=None, deps:list=[],
                visibility:list=None, test_only:bool&testonly=False, complete:bool=True,
                _needs_transitive_deps=False, _all_srcs=False, cover:bool=True,
@@ -739,11 +736,8 @@
 
 def _go_get_download(name:str, tag:str, get:str, repo:str='', patch:str=None, hashes:list=None,
                      test_only:bool&testonly=False, revision:str=None, strip:list=None,
-<<<<<<< HEAD
-                     fallback:bool=True, labels:list=[], deps:list=[], infer_build:bool=False):
-=======
-                     labels:list=[], licences:list=None):
->>>>>>> 9a6d9296
+                     fallback:bool=True, labels:list=[], deps:list=[], infer_build:bool=False,
+                     licences:list=None):
     if hashes and not revision:
         log.warning("You shouldn't specify hashes on go_get without specifying revision as well")
     labels = [f'go_get:{get}@{revision}' if revision else f'go_get:{get}']
@@ -807,11 +801,8 @@
         labels = labels + ['link:plz-out/go'],
         hashes = hashes,
         sandbox = False,
-<<<<<<< HEAD
-        deps = deps,
-=======
+        deps = deps,
         licences = licences,
->>>>>>> 9a6d9296
     ), getroot
 
 
@@ -835,11 +826,7 @@
     )
     return [
         'rm -rf src/' + out,
-<<<<<<< HEAD
-        '$TOOLS_JARCAT x $SRCS_GET',
-=======
-        '"$TOOL" x $SRCS_GET',
->>>>>>> 9a6d9296
+        '"$TOOLS_JARCAT" x $SRCS_GET',
         f'mv {dest}*/ src/{out}',
     ], [remote_rule], {'jarcat': [CONFIG.JARCAT_TOOL]}
 
@@ -897,15 +884,10 @@
     """Returns the commands to run for linking a Go binary."""
 
     _GOPATH = ' '.join(
-<<<<<<< HEAD
-        ['-I %s -I %s/pkg/%s_%s' % (p, p, CONFIG.GOOS, CONFIG.GOARCH) for p in CONFIG.GOPATH.split(':')])
-    _link_cmd = f'$TOOLS_GO tool link -tmpdir $TMP_DIR -extld $TOOLS_LD %s $(find $TMP_DIR -type d -print | grep  "pkg/{CONFIG.GOOS}_{CONFIG.GOARCH}$" | sed -e "s/^/-L /" | tr "\\n" " ") -o ${OUT} ' % _GOPATH.replace('-I ', '-L ')
-=======
         ['-I "%s" -I "%s/pkg/%s_%s"' % (p, p, CONFIG.GOOS, CONFIG.GOARCH) for p in CONFIG.GOPATH.split(':')])
     _link_cmd = f'"$TOOLS_GO" tool link -tmpdir "$TMP_DIR" -extld "$TOOLS_LD" %s $(find "$TMP_DIR" -type d -print | grep "pkg/{CONFIG.GOOS}_{CONFIG.GOARCH}$" | sed -e "s/^/-L \\\"/" -e "s/$/\\"/g" | tr "\\n" " ") -o "$OUT" ' % _GOPATH.replace('-I ', '-L ')
     prefix = _LINK_PKGS_CMD + _go_import_path_cmd(CONFIG.GO_IMPORT_PATH)
 
->>>>>>> 9a6d9296
     linkerdefs = []
     if definitions is None:
         pass
@@ -941,8 +923,6 @@
     }
 
 
-<<<<<<< HEAD
-=======
 def _go_import_path_cmd(import_path):
     """Returns a partial command which is used for setting up the Go import path."""
     if not import_path:
@@ -955,7 +935,6 @@
         return ' && ln -s "$TMP_DIR" ' + import_path
 
 
->>>>>>> 9a6d9296
 def _collect_linker_flags(static):
     """Returns a pre-build function to apply transitive linker flags to a go_binary rule."""
     def collect_linker_flags(name):
