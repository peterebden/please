--- conflicted
+++ resolved
@@ -62,13 +62,7 @@
 # Generate the cffi compiled source
 (cd src/parse/cffi && $INTERPRETER cffi_compiler.py defs.h please_parser.py)
 # Invoke this tool to embed the Python scripts.
-<<<<<<< HEAD
 bin/go-bindata -o src/parse/builtin_rules.go -pkg parse -prefix src/parse/ -ignore BUILD src/parse/rules/ src/parse/packages/
-# Similarly for the wrapper script.
-bin/go-bindata -o src/utils/wrapper_script.go -pkg utils -prefix src/misc src/misc
-=======
-bin/go-bindata -o src/parse/builtin_rules.go -pkg parse -prefix src/parse/rules/ -ignore BUILD src/parse/rules/
->>>>>>> a00c1d9b
 
 # Now invoke Go to run Please to build itself.
 notice "Building Please..."
