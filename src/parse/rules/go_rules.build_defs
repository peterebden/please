--- conflicted
+++ resolved
@@ -694,15 +694,9 @@
 
     # Some special optimisation for github, which lets us download zipfiles at a particular sha instead of
     # cloning the whole repo. Obviously that is a lot faster than cloning entire repos.
-<<<<<<< HEAD
-    if repo.startswith('github.com') and revision:
+    if repo.startswith('github.com'):
         cmd, get_deps, tools = _go_github_repo_cmd(name, getroot, repo, revision)
-    elif get.startswith('github.com') and revision:
-=======
-    if repo.startswith('github.com'):
-            cmd, get_deps, tools = _go_github_repo_cmd(name, getroot, repo, revision)
     elif get.startswith('github.com'):
->>>>>>> 0da730aa
         cmd, get_deps, tools = _go_github_repo_cmd(name, getroot, getroot, revision)
     elif get.startswith('golang.org/x/') and not repo:
         # We know about these guys...
@@ -820,7 +814,7 @@
     compile_cmd = f'$TOOLS_GO tool compile -trimpath $TMP_DIR {complete_flag}{_GOPATH} $(for i in $(find $TMP_DIR -name pkg -type d); do echo -n " -I $i/{CONFIG.GOOS}_{CONFIG.GOARCH} "; done) -pack {out_cmd}'
     # Annotates files for coverage.
     cover_cmd = 'for SRC in $SRCS; do BN=$(basename $SRC); go tool cover -mode=set -var=GoCover_${BN//[.-]/_} $SRC > _tmp.go && mv -f _tmp.go $SRC; done'
-    prefix = 'export SRCS="$PKG_DIR/*.go"; ' if all_srcs else ''
+    prefix = ('export SRCS="$PKG_DIR/*.go"; ' + _LINK_PKGS_CMD) if all_srcs else _LINK_PKGS_CMD
     prefix += _go_import_path_cmd(CONFIG.GO_IMPORT_PATH)
     cmds = {
         'dbg': f'{prefix}; {filter_cmd}{compile_cmd} -N -l $SRCS',
@@ -836,13 +830,8 @@
 
     _GOPATH = ' '.join(
         ['-I %s -I %s/pkg/%s_%s' % (p, p, CONFIG.GOOS, CONFIG.GOARCH) for p in CONFIG.GOPATH.split(':')])
-<<<<<<< HEAD
-    _link_cmd = '$TOOLS_GO tool link -tmpdir $TMP_DIR -extld $TOOLS_LD %s -o ${OUT} ' % _GOPATH.replace('-I ', '-L ')
-    prefix = _go_import_path_cmd(CONFIG.GO_IMPORT_PATH)
-=======
-    _link_cmd = f'$TOOLS_GO tool link -tmpdir $TMP_DIR -extld $TOOLS_LD %s $(find $TMP_DIR -type d -print | grep  "pkg/{CONFIG.GOOS}_{CONFIG.GOARCH}$" | sed -e "s/^/-L /" | tr "\\n" " ") -o $OUT ' % _GOPATH.replace('-I ', '-L ')
+    _link_cmd = f'$TOOLS_GO tool link -tmpdir $TMP_DIR -extld $TOOLS_LD %s $(find $TMP_DIR -type d -print | grep  "pkg/{CONFIG.GOOS}_{CONFIG.GOARCH}$" | sed -e "s/^/-L /" | tr "\\n" " ") -o ${OUT} ' % _GOPATH.replace('-I ', '-L ')
     prefix = _LINK_PKGS_CMD + _go_import_path_cmd(CONFIG.GO_IMPORT_PATH)
->>>>>>> 0da730aa
 
     linkerdefs = []
     if definitions is None:
@@ -882,14 +871,14 @@
 def _go_import_path_cmd(import_path):
     """Returns a partial command which is used for setting up the Go import path."""
     if not import_path:
-        return _LINK_PKGS_CMD
+        return ''
     elif import_path.startswith('/'):
         raise ConfigError('GO_IMPORT_PATH cannot start with a /')
     elif '/' in import_path:
         dir = dirname(import_path)
-        return f'mkdir -p {dir} && ln -s $TMP_DIR {import_path} && {_LINK_PKGS_CMD}'
+        return f' && mkdir -p {dir} && ln -s $TMP_DIR {import_path}'
     else:
-        return f'ln -s $TMP_DIR {import_path} && {_LINK_PKGS_CMD}'
+        return ' && ln -s $TMP_DIR ' + import_path
 
 
 def _collect_linker_flags(static):
