--- conflicted
+++ resolved
@@ -86,8 +86,6 @@
         # import in those files, but we will not do that because it would be sheer peasantry.
         compiled = _compile(code, filename, 'exec')
         exec(compiled, _get_globals(c_package, c_filename) if c_package else _please_globals)
-<<<<<<< HEAD
-=======
         return ffi.NULL
     except Exception as err:
         return ffi_from_string(str(err))
@@ -102,7 +100,6 @@
     try:
         code = _compile(ffi_to_string(c_code), '<data>', 'exec')
         exec(code, globals())
->>>>>>> e0b33b44
         return ffi.NULL
     except Exception as err:
         return ffi_from_string(str(err))
