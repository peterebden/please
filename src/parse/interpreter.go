// Rule parser using PyPy. To build this you need PyPy installed, but the stock one
// that comes with Ubuntu will not work since it doesn't include shared libraries.
// For now we suggest fetching the upstream packages from pypy.org. Other distros
// might work fine though.
// On OSX installing through Homebrew should be fine.
//
// The interface to PyPy is done through cgo and cffi. This means that we need to write very little
// actual C code; nearly all of it is in interpreter.h and is just declarations. What remains in
// interpreter.c is essentially just glue to handle limitations of cgo and the way we're using
// callbacks etc.
// When changing callbacks or adding new ones, you will need to alter interpreter.c as well.
// Bad Things will obviously happen if the types declared there don't agree with the real ones.

package parse

import (
	"crypto/sha1"
	"fmt"
	"os"
	"path"
	"runtime"
	"sort"
	"strings"
	"sync"
	"time"
	"unsafe"

	"github.com/kardianos/osext"
	"gopkg.in/op/go-logging.v1"

	"core"
	"update"
)

/*
#cgo CFLAGS: --std=c99 -Werror
#cgo !freebsd LDFLAGS: -ldl
#include "interpreter.h"
*/
import "C"

var log = logging.MustGetLogger("parse")

// systemPackage is the package name that we generate system-provided rules under.
// Typically most of those rules will be in a subpackage to this.
const systemPackage = "_system"

// subincludePackage is the package name that we generate rules into for processing
// remote subinclude() downloads, and downloading PyPy distributions and so forth.
const subincludePackage = systemPackage + "/remote"

// pyDeferParse is communicated back from PyPy to indicate that a parse has been deferred because
// we need to wait for another target to build.
const pyDeferParse = "_DEFER_"

// Communicated back from C to indicate various error states.
const dlopenError = 1
const cffiUnavailable = 3

// To ensure we only initialise once.
var initializeOnce sync.Once

// pythonParser is our implementation of core.Parser. It has no actual state because our parser is a global.
type pythonParser struct{}

// RunPreBuildFunction runs a pre-build function for a target.
func (p *pythonParser) RunPreBuildFunction(threadId int, state *core.BuildState, target *core.BuildTarget) error {
	return RunPreBuildFunction(threadId, state, target)
}

// RunPostBuildFunction runs a post-build function for a target.
func (p *pythonParser) RunPostBuildFunction(threadId int, state *core.BuildState, target *core.BuildTarget, output string) error {
	return RunPostBuildFunction(threadId, state, target, output)
}

// UndeferAnyParses undefers any pending parses that are waiting for this target to build.
func (p *pythonParser) UndeferAnyParses(state *core.BuildState, target *core.BuildTarget) {
	UndeferAnyParses(state, target)
}

// Code to initialise the Python interpreter.
func initializeInterpreter(state *core.BuildState) {
	log.Debug("Initialising interpreter...")
	config := state.Config

	// PyPy becomes very unhappy if Go schedules it to a different OS thread during
	// its initialisation. Force it to stay on this one thread for now.
	runtime.LockOSThread()
	defer runtime.UnlockOSThread()

	// Set the hash seed for Python dicts / sets; there isn't a DoS security concern in our context,
	// and it's much more useful to us that they are consistent between runs since it's not that hard
	// to accidentally write rules that are nondeterministic via {}.items() etc.
	os.Setenv("PYTHONHASHSEED", "42")

	// If an engine has been explicitly set, by flag or config, we honour it here.
	if config.Please.ParserEngine != "" {
		if !initialiseInterpreter(config.Please.ParserEngine, false) {
			log.Fatalf("Failed to initialise requested parser engine [%s]", config.Please.ParserEngine)
		}
	} else {
		// Okay, now try the standard fallbacks.
		// The python3 interpreter isn't ready yet, so don't try that.
		// Try the python2 interpreter before attempting to download a portable PyPy.
		if !initialiseInterpreter("pypy", false) && !initialiseInterpreter("python2", false) && !initialiseInterpreter("pypy", true) {
			log.Fatalf("Can't initialise any Please parser engine. Please is putting itself out of its misery.\n")
		}
	}
	setConfigValue("PLZ_VERSION", config.Please.Version.String())
	setConfigValue("GO_VERSION", config.Go.GoVersion)
	setConfigValue("GO_TEST_TOOL", config.Go.TestTool)
	setConfigValue("GOPATH", config.Go.GoPath)
	setConfigValue("CGO_CC_TOOL", config.Go.CgoCCTool)
	setConfigValue("PIP_TOOL", config.Python.PipTool)
	setConfigValue("PIP_FLAGS", config.Python.PipFlags)
	setConfigValue("PEX_TOOL", config.Python.PexTool)
	setConfigValue("DEFAULT_PYTHON_INTERPRETER", config.Python.DefaultInterpreter)
	setConfigValue("PYTHON_MODULE_DIR", config.Python.ModuleDir)
	setConfigValue("PYTHON_DEFAULT_PIP_REPO", config.Python.DefaultPipRepo.String())
	setConfigValue("PYTHON_WHEEL_REPO", config.Python.WheelRepo.String())
	setConfigValue("USE_PYPI", pythonBool(config.Python.UsePyPI))
	setConfigValue("JAVAC_TOOL", config.Java.JavacTool)
	setConfigValue("JAVAC_WORKER", config.Java.JavacWorker)
	setConfigValue("JARCAT_TOOL", config.Java.JarCatTool)
	setConfigValue("JUNIT_RUNNER", config.Java.JUnitRunner)
	setConfigValue("DEFAULT_TEST_PACKAGE", config.Java.DefaultTestPackage)
	setConfigValue("PLEASE_MAVEN_TOOL", config.Java.PleaseMavenTool)
	setConfigValue("JAVA_SOURCE_LEVEL", config.Java.SourceLevel)
	setConfigValue("JAVA_TARGET_LEVEL", config.Java.TargetLevel)
	setConfigValue("JAVAC_FLAGS", config.Java.JavacFlags)
	setConfigValue("JAVAC_TEST_FLAGS", config.Java.JavacTestFlags)
	setConfigValue("DEFAULT_MAVEN_REPO", config.Java.DefaultMavenRepo.String())
	setConfigValue("CC_TOOL", config.Cpp.CCTool)
	setConfigValue("CPP_TOOL", config.Cpp.CppTool)
	setConfigValue("LD_TOOL", config.Cpp.LdTool)
	setConfigValue("AR_TOOL", config.Cpp.ArTool)
	setConfigValue("ASM_TOOL", config.Cpp.AsmTool)
	setConfigValue("LINK_WITH_LD_TOOL", pythonBool(config.Cpp.LinkWithLdTool))
	setConfigValue("DEFAULT_OPT_CFLAGS", config.Cpp.DefaultOptCflags)
	setConfigValue("DEFAULT_DBG_CFLAGS", config.Cpp.DefaultDbgCflags)
	setConfigValue("DEFAULT_OPT_CPPFLAGS", config.Cpp.DefaultOptCppflags)
	setConfigValue("DEFAULT_DBG_CPPFLAGS", config.Cpp.DefaultDbgCppflags)
	setConfigValue("DEFAULT_LDFLAGS", config.Cpp.DefaultLdflags)
	setConfigValue("DEFAULT_NAMESPACE", config.Cpp.DefaultNamespace)
	setConfigValue("CPP_COVERAGE", pythonBool(config.Cpp.Coverage))
	setConfigValue("OS", runtime.GOOS)
	setConfigValue("ARCH", runtime.GOARCH)
	for _, language := range config.Proto.Language {
		setConfigValue("PROTO_LANGUAGES", language)
	}
	setConfigValue("PROTOC_TOOL", config.Proto.ProtocTool)
	setConfigValue("PROTOC_GO_PLUGIN", config.Proto.ProtocGoPlugin)
	setConfigValue("GRPC_PYTHON_PLUGIN", config.Proto.GrpcPythonPlugin)
	setConfigValue("GRPC_JAVA_PLUGIN", config.Proto.GrpcJavaPlugin)
	setConfigValue("GRPC_CC_PLUGIN", config.Proto.GrpcCCPlugin)
	setConfigValue("PROTO_PYTHON_DEP", config.Proto.PythonDep)
	setConfigValue("PROTO_JAVA_DEP", config.Proto.JavaDep)
	setConfigValue("PROTO_GO_DEP", config.Proto.GoDep)
	setConfigValue("PROTO_JS_DEP", config.Proto.JsDep)
	setConfigValue("PROTO_PYTHON_PACKAGE", config.Proto.PythonPackage)
	setConfigValue("GRPC_PYTHON_DEP", config.Proto.PythonGrpcDep)
	setConfigValue("GRPC_JAVA_DEP", config.Proto.JavaGrpcDep)
	setConfigValue("GRPC_GO_DEP", config.Proto.GoGrpcDep)
	setConfigValue("BAZEL_COMPATIBILITY", pythonBool(config.Bazel.Compatibility))
	for k, v := range config.BuildConfig {
		setConfigValue(strings.Replace(strings.ToUpper(k), "-", "_", -1), v)
	}

	// Load all the builtin rules
	log.Debug("Loading builtin build rules...")
	for _, filename := range assetDir("rules") {
		loadBuiltinRules(filename)
	}
	log.Debug("Loading builtin packages...")
	for _, filename := range assetDir("packages") {
		loadBuiltinPackage(filename)
	}
	state.Parser = &pythonParser{}
	log.Debug("Interpreter ready")
}

// assetDir returns all the embedded assets in the given directory, in deterministic order.
func assetDir(dirname string) []string {
	dir, _ := AssetDir(dirname)
	sort.Strings(dir)
	for i, d := range dir {
		dir[i] = path.Join(dirname, d)
	}
	return dir
}

// pythonBool returns the representation of a bool we're going to send to Python.
// We use strings to avoid having to do a different callback, but using the empty string for
// false means normal truth checks work fine :)
func pythonBool(b bool) string {
	if b {
		return "true"
	}
	return ""
}

func initialiseInterpreter(engine string, attemptDownload bool) bool {
	if strings.HasPrefix(engine, "/") {
		return initialiseInterpreterFrom(engine, attemptDownload)
	}
	executableDir, err := osext.ExecutableFolder()
	if err != nil {
		log.Error("Can't determine current executable: %s", err)
		return false
	}
	return initialiseInterpreterFrom(path.Join(executableDir, fmt.Sprintf("libplease_parser_%s.%s", engine, libExtension())), attemptDownload)
}

func initialiseInterpreterFrom(enginePath string, attemptDownload bool) bool {
	if !core.PathExists(enginePath) {
		return false
	}
	log.Debug("Attempting to load engine from %s", enginePath)
	cEnginePath := C.CString(enginePath)
	defer C.free(unsafe.Pointer(cEnginePath))
	result := C.InitialiseInterpreter(cEnginePath)
	if result == 0 {
		log.Info("Using parser engine from %s", enginePath)
		return true
	} else if result == dlopenError {
		dlerror := C.GoString(C.dlerror())
		// This is a pretty brittle check, but there is no other interface available, and
		// we don't want to download PyPy unless we think that'll solve the problem.
		if attemptDownload && strings.Contains(dlerror, "libpypy-c.so: cannot open shared object file") && runtime.GOOS == "linux" {
			if update.DownloadPyPy(core.State.Config) {
				// Downloading PyPy succeeded, try to initialise again
				return initialiseInterpreterFrom(enginePath, false)
			}
		}
		// Low level of logging because it's allowable to fail on libplease_parser_pypy, which we try first.
		log.Notice("Failed to initialise interpreter from %s: %s", enginePath, dlerror)
	} else if result == cffiUnavailable {
		log.Warning("cannot use %s, cffi unavailable", enginePath)
	} else {
		log.Notice("Failed to initialise interpreter from %s: %s", enginePath, C.GoString(C.dlerror()))
	}
	return false
}

// libExtension returns the typical extension of shared objects on the current platform.
func libExtension() string {
	if runtime.GOOS == "darwin" {
		return "dylib"
	}
	return "so"
}

func setConfigValue(name string, value string) {
	cName := C.CString(name)
	cValue := C.CString(value)
	defer C.free(unsafe.Pointer(cName))
	defer C.free(unsafe.Pointer(cValue))
	C.SetConfigValue(cName, cValue)
}

func loadBuiltinRules(path string) {
	data := loadAsset(path)
	defer C.free(unsafe.Pointer(data))
	cPackageName := C.CString(path)
	defer C.free(unsafe.Pointer(cPackageName))
	if result := C.GoString(C.ParseCode(data, cPackageName, 0)); result != "" {
		// This obviously shouldn't happen, because we control all the builtin rules.
		// It's here for developing rules in Please in case one makes a mistake :)
		log.Fatalf("Failed to interpret builtin build rules from %s: %s", path, result)
	}
}

func loadAsset(path string) *C.char {
	data := MustAsset(path)
	// well this is pretty inefficient... we end up with three copies of the data for no
	// really good reason.
	return C.CString(string(data))
}

// loadBuiltinPackage loads a built-in package. These are typically things like the package for
// remote subinclude() downloads and singleton system rules.
func loadBuiltinPackage(filename string) {
	pkgName := path.Base(strings.TrimSuffix(filename, path.Ext(filename)))
	pkg := core.NewPackage(path.Join(systemPackage, pkgName))
	cPackageName := C.CString(pkg.Name)
	data := loadAsset(filename)
	defer C.free(unsafe.Pointer(data))
	if msg := C.ParseCode(data, cPackageName, sizep(pkg)); msg != nil {
		log.Fatalf("Error parsing builtin package %s: %s", filename, C.GoString(msg))
	}
	C.free(unsafe.Pointer(cPackageName))
	addTargetsToGraph(core.State, pkg)
}

// sizet converts a build target to a C.size_t.
func sizet(t *core.BuildTarget) C.size_t { return C.size_t(uintptr(unsafe.Pointer(t))) }

// sizep converts a package to a C.size_t
func sizep(p *core.Package) C.size_t { return C.size_t(uintptr(unsafe.Pointer(p))) }

// unsizet converts a C.size_t back to a *BuildTarget.
func unsizet(u uintptr) *core.BuildTarget { return (*core.BuildTarget)(unsafe.Pointer(u)) }

// unsizep converts a C.size_t back to a *Package
func unsizep(u uintptr) *core.Package { return (*core.Package)(unsafe.Pointer(u)) }

// parsePackageFile parses a single BUILD file.
// It returns true if parsing is deferred and waiting on other build actions, false otherwise on success
// and will panic on errors.
func parsePackageFile(state *core.BuildState, filename string, pkg *core.Package) bool {
	log.Debug("Parsing package file %s", filename)
	start := time.Now()
	initializeOnce.Do(func() { initializeInterpreter(state) })
	runtime.LockOSThread()
	defer runtime.UnlockOSThread()
	// TODO(pebers): It seems like we should be calling C.pypy_attach_thread here once per OS thread.
	//               That only seems to introduce problems though and not solve them; not sure if that is
	//               because we are doing thread-unsafe things in our parser, more go/c/pypy interface
	//               issues or something more mysterious. Regardless, it would be nice to understand
	//               more what's going on there and see if we can solve - I'm not sure we really have
	//               multithreaded parsing without it.
	cFilename := C.CString(filename)
	cPackageName := C.CString(pkg.Name)
	defer C.free(unsafe.Pointer(cFilename))
	defer C.free(unsafe.Pointer(cPackageName))
	ret := C.GoString(C.ParseFile(cFilename, cPackageName, sizep(pkg)))
	if ret == pyDeferParse {
		log.Debug("Deferred parse of package file %s in %0.3f seconds", filename, time.Since(start).Seconds())
		return true
	} else if ret != "" {
		panic(fmt.Sprintf("Failed to parse file %s: %s", filename, ret))
	}
	log.Debug("Parsed package file %s in %0.3f seconds", filename, time.Since(start).Seconds())
	return false
}

// parseSystemPackage is analogous to parsePackageFile but only for system packages.
// We typically only end up in here if the user specifies a system target on the command line.
func parseSystemPackage(state *core.BuildState, packageName string) *core.Package {
	initializeOnce.Do(func() { initializeInterpreter(state) })
	return state.Graph.Package(packageName)
}

// RunCode will run some arbitrary Python code using our embedded interpreter.
func RunCode(state *core.BuildState, code string) error {
	initializeOnce.Do(func() { initializeInterpreter(state) })
	cCode := C.CString(code)
	defer C.free(unsafe.Pointer(cCode))
	ret := C.GoString(C.RunCode(cCode))
	if ret != "" {
		return fmt.Errorf("%s", ret)
	}
	return nil
}

// IsValidTargetName returns true if the given name is valid in a package.
// This is provided to help error handling on the Python side.
//export IsValidTargetName
func IsValidTargetName(name *C.char) bool {
	_, err := core.TryNewBuildLabel("test", C.GoString(name))
	return err == nil
}

//export AddTarget
<<<<<<< HEAD
func AddTarget(pkgPtr uintptr, cName, cCmd, cTestCmd, cArch *C.char, binary, test, needsTransitiveDeps,
	outputIsComplete, containerise, noTestOutput, testOnly, stamp, filegroup bool,
=======
func AddTarget(pkgPtr uintptr, cName, cCmd, cTestCmd *C.char, binary, test, needsTransitiveDeps,
	outputIsComplete, containerise, noTestOutput, testOnly, stamp, filegroup, hashFilegroup bool,
>>>>>>> be35d07c
	flakiness, buildTimeout, testTimeout int, cBuildingDescription *C.char) (ret C.size_t) {
	buildingDescription := ""
	if cBuildingDescription != nil {
		buildingDescription = C.GoString(cBuildingDescription)
	}
	return sizet(addTarget(pkgPtr, C.GoString(cName), C.GoString(cCmd), C.GoString(cTestCmd), C.GoString(cArch),
		binary, test, needsTransitiveDeps, outputIsComplete, containerise, noTestOutput,
		testOnly, stamp, filegroup, hashFilegroup, flakiness, buildTimeout, testTimeout, buildingDescription))
}

// addTarget adds a new build target to the graph.
// Separated from AddTarget to make it possible to test (since you can't mix cgo and go test).
<<<<<<< HEAD
func addTarget(pkgPtr uintptr, name, cmd, testCmd, arch string, binary, test, needsTransitiveDeps,
	outputIsComplete, containerise, noTestOutput, testOnly, stamp, filegroup bool,
=======
func addTarget(pkgPtr uintptr, name, cmd, testCmd string, binary, test, needsTransitiveDeps,
	outputIsComplete, containerise, noTestOutput, testOnly, stamp, filegroup, hashFilegroup bool,
>>>>>>> be35d07c
	flakiness, buildTimeout, testTimeout int, buildingDescription string) *core.BuildTarget {
	pkg := unsizep(pkgPtr)
	target := core.NewBuildTarget(core.NewBuildLabel(pkg.Name, name))
	target.Label.Arch = arch
	target.IsBinary = binary
	target.IsTest = test
	target.NeedsTransitiveDependencies = needsTransitiveDeps
	target.OutputIsComplete = outputIsComplete
	target.Containerise = containerise
	target.NoTestOutput = noTestOutput
	target.TestOnly = testOnly
	target.Flakiness = flakiness
	target.BuildTimeout = time.Duration(buildTimeout) * time.Second
	target.TestTimeout = time.Duration(testTimeout) * time.Second
	target.Stamp = stamp
	target.IsFilegroup = filegroup || hashFilegroup
	target.IsHashFilegroup = hashFilegroup
	// Automatically label containerised tests.
	if containerise {
		target.AddLabel("container")
	}
	// Automatically label flaky tests.
	if flakiness > 0 {
		target.AddLabel("flaky")
	}
	if binary {
		target.AddLabel("bin")
	}
	if buildingDescription != "" {
		target.BuildingDescription = buildingDescription
	}
	if !filegroup {
		target.Command = cmd
		target.TestCommand = testCmd
	}
	if _, present := pkg.Targets[name]; present {
		// NB. Not logged as an error because Python is now allowed to catch it.
		//     It will turn into an error later if the exception is not caught.
		log.Notice("Duplicate build target in %s: %s", pkg.Name, name)
		return nil
	}
	pkg.Targets[name] = target
	if core.State.Graph.Package(pkg.Name) != nil {
		// Package already added, so we're probably in a post-build function. Add target directly to graph now.
		log.Debug("Adding new target %s directly to graph", target.Label)
		core.State.Graph.AddTarget(target)
	}
	return target
}

//export SetPreBuildFunction
func SetPreBuildFunction(callback uintptr, cBytecode *C.char, cTarget uintptr) {
	target := unsizet(cTarget)
	target.PreBuildFunction = callback
	hash := sha1.Sum([]byte(C.GoString(cBytecode)))
	target.PreBuildHash = hash[:]
}

//export SetPostBuildFunction
func SetPostBuildFunction(callback uintptr, cBytecode *C.char, cTarget uintptr) {
	target := unsizet(cTarget)
	target.PostBuildFunction = callback
	hash := sha1.Sum([]byte(C.GoString(cBytecode)))
	target.PostBuildHash = hash[:]
}

//export AddDependency
func AddDependency(cPackage uintptr, cTarget *C.char, cDep *C.char, exported bool) *C.char {
	target, err := getTargetPost(cPackage, cTarget)
	if err != nil {
		return C.CString(err.Error())
	}
	dep, err := core.TryParseBuildLabel(C.GoString(cDep), target.Label.PackageName)
	if err != nil {
		return C.CString(err.Error())
	}
	target.AddMaybeExportedDependency(dep, exported, false)
	// Note that here we're in a post-build function so we must call this explicitly
	// (in other callbacks it's handled after the package parses all at once).
	core.State.Graph.AddDependency(target.Label, dep)
	return nil
}

//export AddOutputPost
func AddOutputPost(cPackage uintptr, cTarget, cOut *C.char) *C.char {
	target, err := getTargetPost(cPackage, cTarget)
	if err != nil {
		return C.CString(err.Error())
	}
	out := C.GoString(cOut)
	pkg := unsizep(cPackage)
	if err := pkg.RegisterOutput(out, target); err != nil {
		return C.CString(err.Error())
	}
	target.AddOutput(out)
	return nil
}

//export AddNamedOutputPost
func AddNamedOutputPost(cPackage uintptr, cTarget, cName, cOut *C.char) *C.char {
	target, err := getTargetPost(cPackage, cTarget)
	if err != nil {
		return C.CString(err.Error())
	}
	out := C.GoString(cOut)
	pkg := unsizep(cPackage)
	if err := pkg.RegisterOutput(out, target); err != nil {
		return C.CString(err.Error())
	}
	target.AddNamedOutput(C.GoString(cName), out)
	return nil
}

//export AddLicencePost
func AddLicencePost(cPackage uintptr, cTarget *C.char, cLicence *C.char) *C.char {
	target, err := getTargetPost(cPackage, cTarget)
	if err != nil {
		return C.CString(err.Error())
	}
	target.AddLicence(C.GoString(cLicence))
	return nil
}

//export GetCommand
func GetCommand(cPackage uintptr, cTarget *C.char, cConfig *C.char) *C.char {
	target, err := getTargetPost(cPackage, cTarget)
	if err != nil {
		log.Fatalf("%s", err) // Too hard to signal this one back to Python.
	}
	return C.CString(target.GetCommandConfig(C.GoString(cConfig)))
}

//export SetCommand
func SetCommand(cPackage uintptr, cTarget *C.char, cConfigOrCommand *C.char, cCommand *C.char) *C.char {
	target, err := getTargetPost(cPackage, cTarget)
	if err != nil {
		return C.CString(err.Error())
	}
	command := C.GoString(cCommand)
	if command == "" {
		target.Command = C.GoString(cConfigOrCommand)
	} else {
		target.AddCommand(C.GoString(cConfigOrCommand), command)
	}
	// It'd be nice if we could ensure here that we're in the pre-build function
	// but not the post-build function which is too late to have any effect.
	// OTOH while it's ineffective it shouldn't cause any trouble trying it either...
	return nil
}

// Called by above to get a target from the current package.
// Returns an error if the target is not in the current package or has already been built.
func getTargetPost(cPackage uintptr, cTarget *C.char) (*core.BuildTarget, error) {
	pkg := unsizep(cPackage)
	name := C.GoString(cTarget)
	// Try to look up the architecture-specific arch first.
	target := core.State.Graph.Target(core.BuildLabel{
		PackageName: pkg.Name,
		Name:        name,
		Arch:        pkg.CurrentArch,
	})
	if target == nil {
		return nil, fmt.Errorf("Unknown build target %s in %s", name, pkg.Name)
	}
	// It'd be cheating to try to modify targets that're already built.
	// Prohibit this because it'd likely end up with nasty race conditions.
	if target.State() >= core.Built {
		return nil, fmt.Errorf("Attempted to modify target %s, but it's already built", target.Label)
	}
	return target, nil
}

//export AddSource
func AddSource(cTarget uintptr, cSource *C.char) *C.char {
	target := unsizet(cTarget)
	source, err := parseSource(C.GoString(cSource), target.Label.PackageName, true)
	if err != nil {
		return C.CString(err.Error())
	}
	target.AddSource(source)
	return nil
}

// Parses an incoming source label as either a file or a build label.
// Identifies if the file is owned by this package and returns an error if not.
func parseSource(src, packageName string, systemAllowed bool) (core.BuildInput, error) {
	if core.LooksLikeABuildLabel(src) {
		return core.TryParseNamedOutputLabel(src, packageName)
	} else if src == "" {
		return nil, fmt.Errorf("Empty source path (in package %s)", packageName)
	} else if strings.Contains(src, "../") {
		return nil, fmt.Errorf("'%s' (in package %s) is an invalid path; build target paths can't contain ../", src, packageName)
	} else if src[0] == '/' || src[0] == '~' {
		if !systemAllowed {
			return nil, fmt.Errorf("'%s' (in package %s) is an absolute path; that's not allowed.", src, packageName)
		}
		return core.SystemFileLabel{Path: src}, nil
	} else if strings.Contains(src, "/") {
		// Target is in a subdirectory, check nobody else owns that.
		for dir := path.Dir(path.Join(packageName, src)); dir != packageName && dir != "."; dir = path.Dir(dir) {
			if core.IsPackage(dir) {
				return nil, fmt.Errorf("Package %s tries to use file %s, but that belongs to another package (%s).", packageName, src, dir)
			}
		}
	}
	// Make sure it's not the actual build file.
	for _, filename := range core.State.Config.Please.BuildFileName {
		if filename == src {
			return nil, fmt.Errorf("You can't specify the BUILD file as an input to a rule")
		}
	}
	return core.FileLabel{File: src, Package: packageName}, nil
}

//export AddNamedSource
func AddNamedSource(cTarget uintptr, cName *C.char, cSource *C.char) *C.char {
	target := unsizet(cTarget)
	source, err := parseSource(C.GoString(cSource), target.Label.PackageName, false)
	if err != nil {
		return C.CString(err.Error())
	}
	target.AddNamedSource(C.GoString(cName), source)
	return nil
}

//export AddCommand
func AddCommand(cTarget uintptr, cConfig *C.char, cCommand *C.char) *C.char {
	unsizet(cTarget).AddCommand(C.GoString(cConfig), C.GoString(cCommand))
	return nil
}

//export AddTestCommand
func AddTestCommand(cTarget uintptr, cConfig *C.char, cCommand *C.char) *C.char {
	unsizet(cTarget).AddTestCommand(C.GoString(cConfig), C.GoString(cCommand))
	return nil
}

//export AddSecret
func AddSecret(cTarget uintptr, cSecret *C.char) *C.char {
	target := unsizet(cTarget)
	target.Secrets = append(target.Secrets, C.GoString(cSecret))
	return nil
}

//export AddData
func AddData(cTarget uintptr, cData *C.char) *C.char {
	target := unsizet(cTarget)
	data, err := parseSource(C.GoString(cData), target.Label.PackageName, false)
	if err != nil {
		return C.CString(err.Error())
	}
	target.Data = append(target.Data, data)
	if label := data.Label(); label != nil {
		target.AddDependency(*label)
	}
	return nil
}

//export AddOutput
func AddOutput(cTarget uintptr, cOutput *C.char) *C.char {
	target := unsizet(cTarget)
	target.AddOutput(C.GoString(cOutput))
	return nil
}

//export AddNamedOutput
func AddNamedOutput(cTarget uintptr, cName *C.char, cOutput *C.char) *C.char {
	target := unsizet(cTarget)
	target.AddNamedOutput(C.GoString(cName), C.GoString(cOutput))
	return nil
}

//export AddOptionalOutput
func AddOptionalOutput(cTarget uintptr, cOutput *C.char) *C.char {
	target := unsizet(cTarget)
	target.OptionalOutputs = append(target.OptionalOutputs, C.GoString(cOutput))
	return nil
}

//export AddDep
func AddDep(cTarget uintptr, cDep *C.char) *C.char {
	target := unsizet(cTarget)
	dep, err := core.TryParseBuildLabel(C.GoString(cDep), target.Label.PackageName)
	if err != nil {
		return C.CString(err.Error())
	}
	target.AddDependency(dep)
	return nil
}

//export AddExportedDep
func AddExportedDep(cTarget uintptr, cDep *C.char) *C.char {
	target := unsizet(cTarget)
	dep, err := core.TryParseBuildLabel(C.GoString(cDep), target.Label.PackageName)
	if err != nil {
		return C.CString(err.Error())
	}
	target.AddMaybeExportedDependency(dep, true, false)
	return nil
}

//export AddTool
func AddTool(cTarget uintptr, cTool *C.char) *C.char {
	target := unsizet(cTarget)
	tool, err := parseTool(target, C.GoString(cTool))
	if err != nil {
		return C.CString(err.Error())
	}
	target.AddTool(tool)
	return nil
}

//export AddNamedTool
func AddNamedTool(cTarget uintptr, cName *C.char, cTool *C.char) *C.char {
	target := unsizet(cTarget)
	tool, err := parseTool(target, C.GoString(cTool))
	if err != nil {
		return C.CString(err.Error())
	}
	target.AddNamedTool(C.GoString(cName), tool)
	return nil
}

// parseTool parses a string into a tool; it's similar to sources but has slightly different semantics.
func parseTool(target *core.BuildTarget, tool string) (core.BuildInput, error) {
	if !core.LooksLikeABuildLabel(tool) && !strings.Contains(tool, "/") {
		// non-specified paths like "bash" are turned into absolute ones based on plz's PATH.
		// awkwardly this means we can't use the builtin exec.LookPath because the current
		// environment variable isn't necessarily the same as what's in our config.
		tool, err := core.LookPath(tool, core.State.Config.Build.Path)
		if err != nil {
			return nil, err
		}
		return parseSource(tool, target.Label.PackageName, true)
	}
<<<<<<< HEAD
	tool, err := parseSource(src, target.Label.PackageName, true)
	if err != nil {
		return C.CString(err.Error())
	}
	target.AddTool(tool)
	return nil
=======
	return parseSource(tool, target.Label.PackageName, true)
>>>>>>> be35d07c
}

//export AddVis
func AddVis(cTarget uintptr, cVis *C.char) *C.char {
	target := unsizet(cTarget)
	vis := C.GoString(cVis)
	if vis == "PUBLIC" || (core.State.Config.Bazel.Compatibility && vis == "//visibility:public") {
		target.Visibility = append(target.Visibility, core.WholeGraph[0])
	} else {
		label, err := core.TryParseBuildLabel(vis, target.Label.PackageName)
		if err != nil {
			return C.CString(err.Error())
		}
		target.Visibility = append(target.Visibility, label)
	}
	return nil
}

//export AddLabel
func AddLabel(cTarget uintptr, cLabel *C.char) *C.char {
	target := unsizet(cTarget)
	target.AddLabel(C.GoString(cLabel))
	return nil
}

//export AddHash
func AddHash(cTarget uintptr, cHash *C.char) *C.char {
	target := unsizet(cTarget)
	target.Hashes = append(target.Hashes, C.GoString(cHash))
	return nil
}

//export AddLicence
func AddLicence(cTarget uintptr, cLicence *C.char) *C.char {
	target := unsizet(cTarget)
	target.AddLicence(C.GoString(cLicence))
	return nil
}

//export AddTestOutput
func AddTestOutput(cTarget uintptr, cTestOutput *C.char) *C.char {
	target := unsizet(cTarget)
	target.TestOutputs = append(target.TestOutputs, C.GoString(cTestOutput))
	return nil
}

//export AddRequire
func AddRequire(cTarget uintptr, cRequire *C.char) *C.char {
	target := unsizet(cTarget)
	target.Requires = append(target.Requires, C.GoString(cRequire))
	// Requirements are also implicit labels
	target.AddLabel(C.GoString(cRequire))
	return nil
}

//export AddProvide
func AddProvide(cTarget uintptr, cLanguage *C.char, cDep *C.char) *C.char {
	target := unsizet(cTarget)
	label, err := core.TryParseBuildLabel(C.GoString(cDep), target.Label.PackageName)
	if err != nil {
		return C.CString(err.Error())
	}
	target.AddProvide(C.GoString(cLanguage), label)
	return nil
}

//export SetContainerSetting
func SetContainerSetting(cTarget uintptr, cName, cValue *C.char) *C.char {
	target := unsizet(cTarget)
	if err := target.SetContainerSetting(strings.Replace(C.GoString(cName), "_", "", -1), C.GoString(cValue)); err != nil {
		return C.CString(err.Error())
	}
	return nil
}

// GetIncludeFile is a callback to the interpreter that returns the path it
// should be opening in order to include_defs() a file.
// We use in-band signalling for some errors since C can't handle multiple return values :)
//export GetIncludeFile
func GetIncludeFile(cPackage uintptr, cLabel *C.char) *C.char {
	label := C.GoString(cLabel)
	if !strings.HasPrefix(label, "//") {
		return C.CString("__include_defs argument must be an absolute path (ie. start with //)")
	}
	relPath := strings.TrimLeft(label, "/")
	return C.CString(path.Join(core.RepoRoot, relPath))
}

// GetSubincludeFile is a callback to the interpreter that returns the path it
// should be opening in order to subinclude() a build target.
// We use in-band signalling for some errors since C can't handle multiple return values :)
//export GetSubincludeFile
func GetSubincludeFile(cPackage uintptr, cLabel *C.char) *C.char {
	return C.CString(getSubincludeFile(unsizep(cPackage), C.GoString(cLabel)))
}

func getSubincludeFile(pkg *core.Package, labelStr string) string {
	label := core.ParseBuildLabel(labelStr, pkg.Name)
	if label.PackageName == pkg.Name {
		return fmt.Sprintf("__Can't subinclude :%s in %s; can't subinclude local targets.", label.Name, pkg.Name)
	}
	pkgLabel := core.BuildLabel{PackageName: pkg.Name, Name: "all"}
	target := core.State.Graph.Target(label)
	if target == nil {
		// Might not have been parsed yet. Check for that first.
		if subincludePackage := core.State.Graph.Package(label.PackageName); subincludePackage == nil {
			if deferParse(label, pkg) {
				return pyDeferParse // Not an error, they'll just have to wait.
			}
			target = core.State.Graph.TargetOrDie(label) // Should be there now.
		} else {
			return fmt.Sprintf("__Failed to subinclude %s; package %s has no target by that name", label, label.PackageName)
		}
	} else if tmp := core.NewBuildTarget(pkgLabel); !tmp.CanSee(target) {
		return fmt.Sprintf("__Can't subinclude %s from %s due to visibility constraints", label, pkg.Name)
	} else if len(target.Outputs()) != 1 {
		return fmt.Sprintf("__Can't subinclude %s, subinclude targets must have exactly one output", label)
	} else if target.State() < core.Built {
		if deferParse(label, pkg) {
			return pyDeferParse // Again, they'll have to wait for this guy to build.
		}
	}
	pkg.RegisterSubinclude(target.Label)
	// Well if we made it to here it's actually ready to go, so tell them where to get it.
	return path.Join(target.OutDir(), target.Outputs()[0])
}

// runPreBuildFunction runs the pre-build function for a single target.
func runPreBuildFunction(pkg *core.Package, target *core.BuildTarget) error {
	cName := C.CString(target.Label.Name)
	defer C.free(unsafe.Pointer(cName))
	runtime.LockOSThread()
	defer runtime.UnlockOSThread()
	f := C.size_t(uintptr(unsafe.Pointer(target.PreBuildFunction)))
	if result := C.GoString(C.RunPreBuildFunction(f, sizep(pkg), cName)); result != "" {
		return fmt.Errorf("Failed to run pre-build function for target %s: %s", target.Label.String(), result)
	}
	return nil
}

// runPostBuildFunction runs the post-build function for a single target.
func runPostBuildFunction(pkg *core.Package, target *core.BuildTarget, out string) error {
	cName := C.CString(target.Label.Name)
	cOutput := C.CString(out)
	defer C.free(unsafe.Pointer(cName))
	defer C.free(unsafe.Pointer(cOutput))
	runtime.LockOSThread()
	defer runtime.UnlockOSThread()
	f := C.size_t(uintptr(unsafe.Pointer(target.PostBuildFunction)))
	if result := C.GoString(C.RunPostBuildFunction(f, sizep(pkg), cName, cOutput)); result != "" {
		return fmt.Errorf("Failed to run post-build function for target %s: %s", target.Label.String(), result)
	}
	return nil
}

// Unfortunately there doesn't seem to be any API to do this dynamically :(
var logLevelFuncs = map[logging.Level]func(format string, args ...interface{}){
	logging.CRITICAL: log.Fatalf,
	logging.ERROR:    log.Errorf,
	logging.WARNING:  log.Warning,
	logging.NOTICE:   log.Notice,
	logging.INFO:     log.Info,
	logging.DEBUG:    log.Debug,
}

//export Log
func Log(level int, cPackage uintptr, cMessage *C.char) {
	pkg := unsizep(cPackage)
	f, present := logLevelFuncs[logging.Level(level)]
	if !present {
		f = log.Errorf
	}
	f("//%s/BUILD: %s", pkg.Name, C.GoString(cMessage))
}

//export Glob
func Glob(cPackage *C.char, cIncludes **C.char, numIncludes int, cExcludes **C.char, numExcludes int, includeHidden bool) **C.char {
	packageName := C.GoString(cPackage)
	includes := cStringArrayToStringSlice(cIncludes, numIncludes, "")
	prefixedExcludes := cStringArrayToStringSlice(cExcludes, numExcludes, packageName)
	excludes := cStringArrayToStringSlice(cExcludes, numExcludes, "")
	// To make sure we can't glob the BUILD file, it is always added to excludes.
	excludes = append(excludes, core.State.Config.Please.BuildFileName...)
	filenames := core.Glob(packageName, includes, prefixedExcludes, excludes, includeHidden)
	return stringSliceToCStringArray(filenames)
}

// stringSliceToCStringArray converts a Go slice of strings to a C array of char*'s.
// The returned array is terminated by a null pointer - the Python interpreter code will
// understand how to turn this back into Python strings.
func stringSliceToCStringArray(s []string) **C.char {
	// This is slightly hacky; we assume that sizeof(char*) == size of a uintptr in Go.
	// Presumably that should hold in most cases and is more portable than just hardcoding 8...
	const sz = int(unsafe.Sizeof(uintptr(0)))
	n := len(s) + 1
	ret := (**C.char)(C.malloc(C.size_t(sz * n)))
	sl := (*[1 << 30]*C.char)(unsafe.Pointer(ret))[:n:n]
	for i, x := range s {
		sl[i] = C.CString(x)
	}
	sl[n-1] = nil
	return ret
}

// cStringArrayToStringSlice converts a C array of char*'s to a Go slice of strings.
func cStringArrayToStringSlice(a **C.char, n int, prefix string) []string {
	ret := make([]string, n)
	// slightly scary incantation found on an internet
	sl := (*[1 << 30]*C.char)(unsafe.Pointer(a))[:n:n]
	for i, s := range sl {
		ret[i] = path.Join(prefix, C.GoString(s))
	}
	return ret
}

//export GetLabels
func GetLabels(cPackage uintptr, cTarget *C.char, cPrefix *C.char) **C.char {
	// Two formats are supported here: either passing just the name of a target in the current
	// package, or a build label referring specifically to one.
	lbl := C.GoString(cTarget)
	prefix := C.GoString(cPrefix)
	if core.LooksLikeABuildLabel(lbl) {
		label, err := core.TryParseBuildLabel(lbl, unsizep(cPackage).Name)
		if err != nil {
			log.Fatalf("%s", err) // TODO(pebers): report proper errors here and below
		}
		return stringSliceToCStringArray(getLabels(core.State.Graph.TargetOrDie(label), prefix, core.Built))
	}
	target, err := getTargetPost(cPackage, cTarget)
	if err != nil {
		log.Fatalf("%s", err)
	}
	return stringSliceToCStringArray(getLabels(target, prefix, core.Building))
}

func getLabels(target *core.BuildTarget, prefix string, minState core.BuildTargetState) []string {
	if target.State() < minState {
		log.Fatalf("get_labels called on a target that is not yet built: %s", target.Label)
	}
	labels := map[string]bool{}
	done := map[*core.BuildTarget]bool{}
	var getLabels func(*core.BuildTarget)
	getLabels = func(t *core.BuildTarget) {
		for _, label := range t.Labels {
			if strings.HasPrefix(label, prefix) {
				labels[strings.TrimSpace(strings.TrimPrefix(label, prefix))] = true
			}
		}
		done[t] = true
		if !t.OutputIsComplete || t == target {
			for _, dep := range t.Dependencies() {
				if !done[dep] {
					getLabels(dep)
				}
			}
		}
	}
	getLabels(target)
	ret := make([]string, len(labels))
	i := 0
	for label := range labels {
		ret[i] = label
		i++
	}
	sort.Strings(ret)
	return ret
}<|MERGE_RESOLUTION|>--- conflicted
+++ resolved
@@ -362,13 +362,8 @@
 }
 
 //export AddTarget
-<<<<<<< HEAD
 func AddTarget(pkgPtr uintptr, cName, cCmd, cTestCmd, cArch *C.char, binary, test, needsTransitiveDeps,
-	outputIsComplete, containerise, noTestOutput, testOnly, stamp, filegroup bool,
-=======
-func AddTarget(pkgPtr uintptr, cName, cCmd, cTestCmd *C.char, binary, test, needsTransitiveDeps,
 	outputIsComplete, containerise, noTestOutput, testOnly, stamp, filegroup, hashFilegroup bool,
->>>>>>> be35d07c
 	flakiness, buildTimeout, testTimeout int, cBuildingDescription *C.char) (ret C.size_t) {
 	buildingDescription := ""
 	if cBuildingDescription != nil {
@@ -381,13 +376,8 @@
 
 // addTarget adds a new build target to the graph.
 // Separated from AddTarget to make it possible to test (since you can't mix cgo and go test).
-<<<<<<< HEAD
 func addTarget(pkgPtr uintptr, name, cmd, testCmd, arch string, binary, test, needsTransitiveDeps,
-	outputIsComplete, containerise, noTestOutput, testOnly, stamp, filegroup bool,
-=======
-func addTarget(pkgPtr uintptr, name, cmd, testCmd string, binary, test, needsTransitiveDeps,
 	outputIsComplete, containerise, noTestOutput, testOnly, stamp, filegroup, hashFilegroup bool,
->>>>>>> be35d07c
 	flakiness, buildTimeout, testTimeout int, buildingDescription string) *core.BuildTarget {
 	pkg := unsizep(pkgPtr)
 	target := core.NewBuildTarget(core.NewBuildLabel(pkg.Name, name))
@@ -723,16 +713,7 @@
 		}
 		return parseSource(tool, target.Label.PackageName, true)
 	}
-<<<<<<< HEAD
-	tool, err := parseSource(src, target.Label.PackageName, true)
-	if err != nil {
-		return C.CString(err.Error())
-	}
-	target.AddTool(tool)
-	return nil
-=======
 	return parseSource(tool, target.Label.PackageName, true)
->>>>>>> be35d07c
 }
 
 //export AddVis
