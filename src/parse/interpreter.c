--- conflicted
+++ resolved
@@ -57,12 +57,8 @@
   if (reg("_log", "void (*)(int64, size_t, char*)", Log) != 1) {
     return 3;  // This happens if Python is available but cffi isn't.
   }
-<<<<<<< HEAD
   reg("_add_target", "size_t (*)(size_t, char*, char*, char*, char*, uint8, uint8, uint8, uint8, "
-=======
-  reg("_add_target", "size_t (*)(size_t, char*, char*, char*, uint8, uint8, uint8, uint8, uint8, "
->>>>>>> be35d07c
-      "uint8, uint8, uint8, uint8, uint8, int64, int64, int64, char*)", AddTarget);
+      "uint8, uint8, uint8, uint8, uint8, uint8, int64, int64, int64, char*)", AddTarget);
   reg("_add_src", "char* (*)(size_t, char*)", AddSource);
   reg("_add_data", "char* (*)(size_t, char*)", AddData);
   reg("_add_dep", "char* (*)(size_t, char*)", AddDep);
