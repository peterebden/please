--- conflicted
+++ resolved
@@ -62,30 +62,21 @@
 		state.LogBuildResult(tid, label, core.PackageParsed, "Deferred")
 		return
 	}
-	activateTarget(state, pkg, label, dependor, noDeps, include, exclude)
+	activateTarget(state, pkg, label, dependor, noDeps, forSubinclude, include, exclude)
 
 	// Now add any lurking pending targets for this package.
 	pendingTargetMutex.Lock()
-<<<<<<< HEAD
-	pending := pendingTargets[label.PackageName]                                // Must be present.
-	pendingTargets[label.PackageName] = map[core.BuildLabel][]core.BuildLabel{} // Empty this to free memory, but leave a sentinel
-	pendingTargetMutex.Unlock()                                                 // Nothing will look up this package in the map again.
-	for target, dependors := range pending {
-		for _, dependor := range dependors {
-			if target.Name != label.Name {
-				activateTarget(state, pkg, target, dependor, noDeps, include, exclude)
-			}
-=======
-	pending := pendingTargets[label.PackageName]                       // Must be present.
-	pendingTargets[label.PackageName] = map[string][]core.BuildLabel{} // Empty this to free memory, but leave a sentinel
+	pending := pendingTargets[label.PackageName] // Must be present.
+	pendingTargets[label.PackageName] = nil      // Empty this to free memory, but leave a sentinel
 	log.Debug("Retrieved %d pending targets for %s", len(pending), label)
 	pendingTargetMutex.Unlock() // Nothing will look up this package in the map again.
-	for targetName, dependors := range pending {
-		for _, dependor := range dependors {
-			log.Debug("Undeferring pending target %s now we've got %s", dependor, targetName)
-			lbl := core.BuildLabel{PackageName: label.PackageName, Name: targetName}
-			activateTarget(state, pkg, lbl, dependor, noDeps, forSubinclude, include, exclude)
->>>>>>> be35d07c
+	for target, dependors := range pending {
+		if target.Name != label.Name {
+			for _, dependor := range dependors {
+				log.Debug("Undeferring pending target %s now we've got %s", dependor, target.Name)
+				lbl := core.BuildLabel{PackageName: label.PackageName, Name: target.Name}
+				activateTarget(state, pkg, lbl, dependor, noDeps, forSubinclude, include, exclude)
+			}
 		}
 	}
 	state.LogBuildResult(tid, label, core.PackageParsed, "Parsed")
