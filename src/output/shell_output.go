// Package for displaying output on the command line of the current build state.

package output

import (
	"bufio"
	"encoding/hex"
	"fmt"
	"math/rand"
	"os"
	"os/exec"
	"path"
	"path/filepath"
	"regexp"
	"strings"
	"sync"
	"time"

	"gopkg.in/op/go-logging.v1"

	"github.com/thought-machine/please/src/build"
	"github.com/thought-machine/please/src/cli"
	"github.com/thought-machine/please/src/core"
	"github.com/thought-machine/please/src/test"
)

var log = logging.MustGetLogger("output")

// durationGranularity is the granularity that we build durations at.
const durationGranularity = 10 * time.Millisecond
const testDurationGranularity = time.Millisecond

// SetColouredOutput forces on or off coloured output in logging and other console output.
func SetColouredOutput(on bool) {
	cli.StdErrIsATerminal = on
}

// Used to track currently building targets.
type buildingTarget struct {
	sync.Mutex
	buildingTargetData
}

type buildingTargetData struct {
	Label        core.BuildLabel
	Started      time.Time
	Finished     time.Time
	Description  string
	Active       bool
	Failed       bool
	Cached       bool
	Err          error
	Colour       string
	Target       *core.BuildTarget
	LastProgress float32
	Eta          time.Duration
}

// MonitorState monitors the build while it's running (essentially until state.TestCases is closed)
// and prints output while it's happening.
<<<<<<< HEAD
func MonitorState(state *core.BuildState, plainOutput, keepGoing, shouldBuild, shouldTest, shouldRun, showStatus, detailedTests bool, traceFile string) bool {
=======
func MonitorState(state *core.BuildState, numThreads int, plainOutput, keepGoing, detailedTests bool, traceFile string) {
>>>>>>> 02bdaebf
	failedTargetMap := map[core.BuildLabel]error{}
	buildingTargets := make([]buildingTarget, state.NumWorkers+state.NumRemoteWorkers)

	if len(state.Config.Please.Motd) != 0 {
		r := rand.New(rand.NewSource(time.Now().UTC().UnixNano()))
		printf("%s\n", state.Config.Please.Motd[r.Intn(len(state.Config.Please.Motd))])
	}

	displayDone := make(chan struct{})
	stop := make(chan struct{})
	if plainOutput {
		go logProgress(state, &buildingTargets, stop, displayDone)
	} else {
		go display(state, &buildingTargets, stop, displayDone)
	}
	failedTargets := []core.BuildLabel{}
	failedNonTests := []core.BuildLabel{}
	for result := range state.Results() {
		if state.DebugTests && result.Status == core.TargetTesting {
			stop <- struct{}{}
			<-displayDone
			// Ensure that this works again later and we don't deadlock
			// TODO(peterebden): this does not seem like a gloriously elegant synchronisation mechanism...
			go func() {
				<-stop
				displayDone <- struct{}{}
			}()
		}
		processResult(state, result, buildingTargets, plainOutput, keepGoing, &failedTargets, &failedNonTests, failedTargetMap, traceFile != "")
	}
	stop <- struct{}{}
	<-displayDone
	if traceFile != "" {
		writeTrace(traceFile)
	}
	duration := time.Since(state.StartTime).Round(durationGranularity)
	if len(failedNonTests) > 0 { // Something failed in the build step.
		if state.Verbosity > 0 {
			printFailedBuildResults(failedNonTests, failedTargetMap, duration)
		}
		if !keepGoing && !state.Watch {
			// Die immediately and unsuccessfully, this avoids awkward interactions with various things later.
			os.Exit(-1)
		}
	}
	// Check all the targets we wanted to build actually have been built.
	for _, label := range state.ExpandOriginalTargets() {
		if target := state.Graph.Target(label); target == nil {
			log.Fatalf("Target %s doesn't exist in build graph", label)
		} else if (state.NeedHashesOnly || state.PrepareOnly || state.PrepareShell) && target.State() == core.Stopped {
			// Do nothing, we will output about this shortly.
		} else if state.NeedBuild && target != nil && target.State() < core.Built && len(failedTargetMap) == 0 && !target.AddedPostBuild {
			// N.B. Currently targets that are added post-build are excluded here, because in some legit cases this
			//      check can fail incorrectly. It'd be better to verify this more precisely though.
			cycle := graphCycleMessage(state.Graph, target)
			log.Fatalf("Target %s hasn't built but we have no pending tasks left.\n%s", label, cycle)
		}
	}
	if state.Verbosity > 0 && state.NeedBuild && len(failedNonTests) == 0 {
		if state.PrepareOnly || state.PrepareShell {
			printTempDirs(state, duration)
		} else if state.NeedTests { // Got to the test phase, report their results.
			printTestResults(state, failedTargets, duration, detailedTests)
		} else if state.NeedHashesOnly {
			printHashes(state, duration)
		} else if !state.NeedRun { // Must be plz build or similar, report build outputs.
			printBuildResults(state, duration)
		}
	}
}

// PrintConnectionMessage prints the message when we're initially connected to a remote server.
func PrintConnectionMessage(url string, targets []core.BuildLabel, tests, coverage bool) {
	printf("${WHITE}Connection established to remote plz server at ${BOLD_WHITE}%s${RESET}.\n", url)
	printf("${WHITE}It's building the following %s: ", pluralise(len(targets), "target", "targets"))
	for i, t := range targets {
		if i > 5 {
			printf("${BOLD_WHITE}...${RESET}")
			break
		} else {
			if i > 0 {
				printf(", ")
			}
			printf("${BOLD_WHITE}%s${RESET}", t)
		}
	}
	printf("\n${WHITE}Running tests: ${BOLD_WHITE}%s${RESET}\n", yesNo(tests))
	printf("${WHITE}Coverage: ${BOLD_WHITE}%s${RESET}\n", yesNo(coverage))
	printf("${BOLD_WHITE}Ctrl+C${RESET}${WHITE} to disconnect from it; that will ${BOLD_WHITE}not${RESET}${WHITE} stop the remote build.${RESET}\n")
}

// PrintDisconnectionMessage prints the message when we're disconnected from the remote server.
func PrintDisconnectionMessage(success, closed, disconnected bool) {
	printf("${BOLD_WHITE}Disconnected from remote plz server.\nStatus: ")
	if disconnected {
		printf("${BOLD_YELLOW}Disconnected${RESET}\n")
	} else if !closed {
		printf("${BOLD_MAGENTA}Unknown${RESET}\n")
	} else if success {
		printf("${BOLD_GREEN}Success${RESET}\n")
	} else {
		printf("${BOLD_RED}Failure${RESET}\n")
	}
}

func yesNo(b bool) string {
	if b {
		return "yes"
	}
	return "no"
}

func processResult(state *core.BuildState, result *core.BuildResult, buildingTargets []buildingTarget, plainOutput bool,
	keepGoing bool, failedTargets, failedNonTests *[]core.BuildLabel, failedTargetMap map[core.BuildLabel]error, shouldTrace bool) {
	label := result.Label
	active := result.Status.IsActive()
	failed := result.Status.IsFailure()
	cached := result.Status == core.TargetCached || result.Tests.Cached
	stopped := result.Status == core.TargetBuildStopped
	parse := result.Status == core.PackageParsing || result.Status == core.PackageParsed || result.Status == core.ParseFailed
	// Parse events can overlap in weird ways that mess up the display.
	if shouldTrace && !parse {
		addTrace(result, buildingTargets[result.ThreadID].Label, active)
	}
	target := state.Graph.Target(label)
	if !parse { // Parse tasks happen on a different set of threads.
		updateTarget(state, plainOutput, &buildingTargets[result.ThreadID], label, active, failed, cached, result.Description, result.Err, targetColour(target), target)
	}
	if failed {
		failedTargetMap[label] = result.Err
		// Don't stop here after test failure, aggregate them for later.
		if !keepGoing && result.Status != core.TargetTestFailed {
			// Reset colour so the entire compiler error output doesn't appear red.
			log.Errorf("%s failed:${RESET}\n%s", result.Label, shortError(result.Err))
			state.KillAll()
		} else if !plainOutput { // plain output will have already logged this
			log.Errorf("%s failed: %s", result.Label, shortError(result.Err))
		}
		if keepGoing {
			// This will wait until we've finished up all possible tasks then kill everything off.
			go state.DelayedKillAll()
		}
		*failedTargets = append(*failedTargets, label)
		if result.Status != core.TargetTestFailed {
			*failedNonTests = append(*failedNonTests, label)
		}
	} else if stopped {
		failedTargetMap[result.Label] = nil
	} else if plainOutput && state.ShowTestOutput && result.Status == core.TargetTested && target != nil {
		// If using interactive output we'll print it afterwards.
		for _, testCase := range target.Results.TestCases {
			printf("Finished test %s:\n", testCase.Name)
			for _, testExecution := range testCase.Executions {
				showExecutionOutput(testExecution)
			}
		}
	}
}

func printTestResults(state *core.BuildState, failedTargets []core.BuildLabel, duration time.Duration, detailed bool) {
	if len(failedTargets) > 0 {
		for _, failed := range failedTargets {
			target := state.Graph.TargetOrDie(failed)
			if target.Results.Failures() == 0 && target.Results.Errors() == 0 {
				if target.Results.TimedOut {
				} else {
					printf("${WHITE_ON_RED}Fail:${RED_NO_BG} %s ${WHITE_ON_RED}Failed to run test${RESET}\n", target.Label)
					target.Results.TestCases = append(target.Results.TestCases, core.TestCase{
						Executions: []core.TestExecution{
							{
								Error: &core.TestResultFailure{
									Type:    "FailedToRun",
									Message: "Failed to run test",
								},
							},
						},
					})
				}
			} else {
				printf("${WHITE_ON_RED}Fail:${RED_NO_BG} %s ${BOLD_GREEN}%3d passed ${BOLD_YELLOW}%3d skipped ${BOLD_RED}%3d failed ${BOLD_CYAN}%3d errored${RESET} Took ${BOLD_WHITE}%s${RESET}\n",
					target.Label, target.Results.Passes(), target.Results.Skips(), target.Results.Failures(), target.Results.Errors(), target.Results.Duration.Round(durationGranularity))
				for _, failingTestCase := range target.Results.TestCases {
					if failingTestCase.Success() != nil {
						continue
					}
					var execution core.TestExecution
					var failure *core.TestResultFailure
					if failures := failingTestCase.Failures(); len(failures) > 0 {
						execution = failures[0]
						failure = execution.Failure
						printf("${BOLD_RED}Failure${RESET}: ${RED}%s${RESET} in %s\n", failure.Type, failingTestCase.Name)
					} else if errors := failingTestCase.Errors(); len(errors) > 0 {
						execution = errors[0]
						failure = execution.Error
						printf("${BOLD_CYAN}Error${RESET}: ${CYAN}%s${RESET} in %s\n", failure.Type, failingTestCase.Name)
					}
					if failure != nil {
						if failure.Message != "" {
							printf("%s\n", failure.Message)
						}
						printf("%s\n", failure.Traceback)
						if len(execution.Stdout) > 0 {
							printf("${BOLD_RED}Standard output${RESET}:\n%s\n", execution.Stdout)
						}
						if len(execution.Stderr) > 0 {
							printf("${BOLD_RED}Standard error${RESET}:\n%s\n", execution.Stderr)
						}
					}
				}
			}
		}
	}
	// Print individual test results
	targets := 0
	aggregate := core.TestSuite{}
	for _, target := range state.Graph.AllTargets() {
		if target.IsTest {
			aggregate.TestCases = append(aggregate.TestCases, target.Results.TestCases...)
			if len(target.Results.TestCases) > 0 {
				if target.Results.Errors() > 0 {
					printf("${CYAN}%s${RESET} %s\n", target.Label, testResultMessage(target.Results))
				} else if target.Results.Failures() > 0 {
					printf("${RED}%s${RESET} %s\n", target.Label, testResultMessage(target.Results))
				} else if detailed || len(failedTargets) == 0 {
					// Succeeded or skipped
					printf("${GREEN}%s${RESET} %s\n", target.Label, testResultMessage(target.Results))
				}
				if state.ShowTestOutput || detailed {
					// Determine max width of test name so we align them
					width := 0
					for _, result := range target.Results.TestCases {
						if len(result.Name) > width {
							width = len(result.Name)
						}
					}
					format := fmt.Sprintf("%%-%ds", width+1)
					for _, result := range target.Results.TestCases {
						printf("    %s\n", formatTestCase(result, fmt.Sprintf(format, result.Name)))
						if len(result.Executions) > 1 {
							for run, execution := range result.Executions {
								printf("        RUN %d: %s\n", run+1, formatTestExecution(execution))
								if state.ShowTestOutput {
									showExecutionOutput(execution)
								}
							}
						} else {
							if state.ShowTestOutput {
								showExecutionOutput(result.Executions[0])
							}
						}
					}
				}
				targets++
			} else if target.Results.TimedOut {
				printf("${RED}%s${RESET} ${WHITE_ON_RED}Timed out${RESET}\n", target.Label)
				targets++
			}
		}
	}
	printf(fmt.Sprintf("${BOLD_WHITE}%s and %s${BOLD_WHITE}. Total time %s.${RESET}\n",
		pluralise(targets, "test target", "test targets"), testResultMessage(aggregate), duration))
}

func showExecutionOutput(execution core.TestExecution) {
	if execution.Stdout != "" && execution.Stderr != "" {
		printf("StdOut:\n%s\nStdErr:\n%s\n", execution.Stdout, execution.Stderr)
	} else if execution.Stdout != "" {
		print(execution.Stdout)
	} else if execution.Stderr != "" {
		print(execution.Stderr)
	}
}

func formatTestCase(result core.TestCase, name string) string {
	if len(result.Executions) == 0 {
		return fmt.Sprintf("%s (No results)", formatTestName(result, name))
	}
	var outcome core.TestExecution
	if len(result.Executions) > 1 && result.Success() != nil {
		return fmt.Sprintf("%s ${BOLD_MAGENTA}%s${RESET}", formatTestName(result, name), "FLAKY PASS")
	}

	if result.Success() != nil {
		outcome = *result.Success()
	} else if result.Skip() != nil {
		outcome = *result.Skip()
	} else if len(result.Errors()) > 0 {
		outcome = result.Errors()[0]
	} else if len(result.Failures()) > 0 {
		outcome = result.Failures()[0]
	}
	return fmt.Sprintf("%s %s", formatTestName(result, name), formatTestExecution(outcome))
}

func formatTestName(testCase core.TestCase, name string) string {
	if testCase.Success() != nil {
		return fmt.Sprintf("${GREEN}%s${RESET}", name)
	}
	if testCase.Skip() != nil {
		return fmt.Sprintf("${YELLOW}%s${RESET}", name)
	}
	if len(testCase.Errors()) > 0 {
		return fmt.Sprintf("${CYAN}%s${RESET}", name)
	}
	if len(testCase.Failures()) > 0 {
		return fmt.Sprintf("${RED}%s${RESET}", name)
	}
	return testCase.Name
}

func formatTestExecution(execution core.TestExecution) string {
	if execution.Error != nil {
		return "${BOLD_CYAN}ERROR${RESET}"
	}
	if execution.Failure != nil {
		return fmt.Sprintf("${BOLD_RED}FAIL${RESET} %s", maybeToString(execution.Duration))
	}
	if execution.Skip != nil {
		// Not usually interesting to have a duration when we did no work.
		return "${BOLD_YELLOW}SKIP${RESET}"
	}
	return fmt.Sprintf("${BOLD_GREEN}PASS${RESET} %s", maybeToString(execution.Duration))
}

func maybeToString(duration *time.Duration) string {
	if duration == nil {
		return ""
	}
	return fmt.Sprintf(" ${BOLD_WHITE}%s${RESET}", duration.Round(testDurationGranularity))
}

// logProgress continually logs progress messages every 10s explaining where we're up to.
func logProgress(state *core.BuildState, buildingTargets *[]buildingTarget, stop <-chan struct{}, done chan<- struct{}) {
	t := time.NewTicker(10 * time.Second)
	defer t.Stop()
	for {
		select {
		case <-t.C:
			busy := 0
			for i := 0; i < len(*buildingTargets); i++ {
				if (*buildingTargets)[i].Active {
					busy++
				}
			}
			log.Notice("Build running for %s, %d / %d tasks done, %s busy", time.Since(state.StartTime).Round(time.Second), state.NumDone(), state.NumActive(), pluralise(busy, "worker", "workers"))
		case <-stop:
			done <- struct{}{}
			return
		}
	}
}

// Produces a string describing the results of one test (or a single aggregation).
func testResultMessage(results core.TestSuite) string {
	msg := fmt.Sprintf("%s run", pluralise(results.Tests(), "test", "tests"))
	if results.Duration >= 0.0 {
		msg += fmt.Sprintf(" in ${BOLD_WHITE}%s${RESET}", results.Duration.Round(testDurationGranularity))
	}
	msg += fmt.Sprintf("; ${BOLD_GREEN}%d passed${RESET}", results.Passes())
	if results.Errors() > 0 {
		msg += fmt.Sprintf(", ${BOLD_CYAN}%d errored${RESET}", results.Errors())
	}
	if results.Failures() > 0 {
		msg += fmt.Sprintf(", ${BOLD_RED}%d failed${RESET}", results.Failures())
	}
	if results.Skips() > 0 {
		msg += fmt.Sprintf(", ${BOLD_YELLOW}%d skipped${RESET}", results.Skips())
	}
	if results.FlakyPasses() > 0 {
		msg += fmt.Sprintf(", ${BOLD_MAGENTA}%s${RESET}", pluralise(results.FlakyPasses(), "flake", "flakes"))
	}
	if results.TimedOut {
		msg += ", ${RED_ON_WHITE}TIMED OUT${RESET}"
	}
	if results.Cached {
		msg += " ${GREEN}[cached]${RESET}"
	}
	return msg
}

func printBuildResults(state *core.BuildState, duration time.Duration) {
	// Count incrementality.
	totalBuilt := 0
	totalReused := 0
	for _, target := range state.Graph.AllTargets() {
		if target.State() == core.Built {
			totalBuilt++
		} else if target.State() == core.Reused {
			totalReused++
		}
	}
	incrementality := 100.0 * float64(totalReused) / float64(totalBuilt+totalReused)
	if totalBuilt+totalReused == 0 {
		incrementality = 100 // avoid NaN
	}
	// Print this stuff so we always see it.
	printf("Build finished; total time %s, incrementality %.1f%%. Outputs:\n", duration, incrementality)
	for _, label := range state.ExpandVisibleOriginalTargets() {
		target := state.Graph.TargetOrDie(label)
		fmt.Printf("%s:\n", label)
		for _, result := range buildResult(target) {
			fmt.Printf("  %s\n", result)
		}
	}
}

func printHashes(state *core.BuildState, duration time.Duration) {
	fmt.Printf("Hashes calculated, total time %s:\n", duration)
	for _, label := range state.ExpandVisibleOriginalTargets() {
		hash, err := build.OutputHash(state, state.Graph.TargetOrDie(label))
		if err != nil {
			fmt.Printf("  %s: cannot calculate: %s\n", label, err)
		} else {
			fmt.Printf("  %s: %s\n", label, hex.EncodeToString(hash))
		}
	}
}

func printTempDirs(state *core.BuildState, duration time.Duration) {
	fmt.Printf("Temp directories prepared, total time %s:\n", duration)
	for _, label := range state.ExpandVisibleOriginalTargets() {
		target := state.Graph.TargetOrDie(label)
		cmd := target.GetCommand(state)
		dir := target.TmpDir()
		env := core.BuildEnvironment(state, target, target.TmpDir())
		if state.NeedTests {
			cmd = target.GetTestCommand(state)
			dir = path.Join(core.RepoRoot, target.TestDir())
			env = core.TestEnvironment(state, target, dir)
		}
		cmd = build.ReplaceSequences(state, target, cmd)
		fmt.Printf("  %s: %s\n", label, dir)
		fmt.Printf("    Command: %s\n", cmd)
		if !state.PrepareShell {
			// This isn't very useful if we're opening a shell (since then the vars will be set anyway)
			fmt.Printf("   Expanded: %s\n", os.Expand(cmd, env.ReplaceEnvironment))
		} else {
			fmt.Printf("\n")
			cmd := exec.Command("bash", "--noprofile", "--norc", "-o", "pipefail") // plz requires bash, some commands contain bashisms.
			cmd.Dir = dir
			cmd.Env = env
			cmd.Stdin = os.Stdin
			cmd.Stdout = os.Stdout
			cmd.Stderr = os.Stderr
			cmd.Run() // Ignore errors, it will typically end by the user killing it somehow.
		}
	}
}

func buildResult(target *core.BuildTarget) []string {
	results := []string{}
	if target != nil {
		for _, out := range target.Outputs() {
			if core.StartedAtRepoRoot() {
				results = append(results, path.Join(target.OutDir(), out))
			} else {
				results = append(results, path.Join(core.RepoRoot, target.OutDir(), out))
			}
		}
	}
	return results
}

func printFailedBuildResults(failedTargets []core.BuildLabel, failedTargetMap map[core.BuildLabel]error, duration time.Duration) {
	printf("${WHITE_ON_RED}Build stopped after %s. %s failed:${RESET}\n", duration, pluralise(len(failedTargetMap), "target", "targets"))
	for _, label := range failedTargets {
		err := failedTargetMap[label]
		if err != nil {
			if cli.StdErrIsATerminal {
				printf("    ${BOLD_RED}%s\n${RESET}%s${RESET}\n", label, colouriseError(err))
			} else {
				printf("    %s\n%s\n", label, err)
			}
		} else {
			printf("    ${BOLD_RED}%s${RESET}\n", label)
		}
	}
}

func updateTarget(state *core.BuildState, plainOutput bool, buildingTarget *buildingTarget, label core.BuildLabel,
	active bool, failed bool, cached bool, description string, err error, colour string, target *core.BuildTarget) {
	updateTarget2(buildingTarget, label, active, failed, cached, description, err, colour, target)
	if plainOutput {
		if !active {
			active := pluralise(state.NumActive(), "task", "tasks")
			log.Info("[%d/%s] %s: %s [%3.1fs]", state.NumDone(), active, label.String(), description, time.Since(buildingTarget.Started).Seconds())
		} else {
			log.Info("%s: %s", label.String(), description)
		}
	}
}

func updateTarget2(target *buildingTarget, label core.BuildLabel, active bool, failed bool, cached bool, description string, err error, colour string, t *core.BuildTarget) {
	target.Lock()
	defer target.Unlock()
	target.Label = label
	target.Description = description
	if !target.Active {
		// Starting to build now.
		target.Started = time.Now()
		target.Finished = target.Started
	} else if !active {
		// finished building
		target.Finished = time.Now()
	}
	target.Active = active
	target.Failed = failed
	target.Cached = cached
	target.Err = err
	target.Colour = colour
	target.Target = t
}

func targetColour(target *core.BuildTarget) string {
	if target == nil {
		return "${BOLD_CYAN}" // unknown
	} else if target.IsBinary {
		return "${BOLD}" + targetColour2(target)
	} else {
		return targetColour2(target)
	}
}

func targetColour2(target *core.BuildTarget) string {
	// Quick heuristic on language types. May want to make this configurable.
	for _, require := range target.Requires {
		if require == "py" {
			return "${GREEN}"
		} else if require == "java" {
			return "${RED}"
		} else if require == "go" {
			return "${YELLOW}"
		} else if require == "js" {
			return "${BLUE}"
		}
	}
	if strings.Contains(target.Label.PackageName, "third_party") {
		return "${MAGENTA}"
	}
	return "${WHITE}"
}

// Since this is a gentleman's build tool, we'll make an effort to get plurals correct
// in at least this one place.
func pluralise(num int, singular, plural string) string {
	if num == 1 {
		return fmt.Sprintf("1 %s", singular)
	}
	return fmt.Sprintf("%d %s", num, plural)
}

// PrintCoverage writes out coverage metrics after a test run in a file tree setup.
// Only files that were covered by tests and not excluded are shown.
func PrintCoverage(state *core.BuildState, includeFiles []string) {
	printf("${BOLD_WHITE}Coverage results:${RESET}\n")
	totalCovered := 0
	totalTotal := 0
	lastDir := "_"
	for _, file := range state.Coverage.OrderedFiles() {
		if !shouldInclude(file, includeFiles) {
			continue
		}
		dir := filepath.Dir(file)
		if dir != lastDir {
			printf("${WHITE}%s:${RESET}\n", strings.TrimRight(dir, "/"))
		}
		lastDir = dir
		covered, total := test.CountCoverage(state.Coverage.Files[file])
		printf("  %s\n", coveragePercentage(covered, total, file[len(dir)+1:]))
		totalCovered += covered
		totalTotal += total
	}
	printf("${BOLD_WHITE}Total coverage: %s${RESET}\n", coveragePercentage(totalCovered, totalTotal, ""))
}

// PrintLineCoverageReport writes out line-by-line coverage metrics after a test run.
func PrintLineCoverageReport(state *core.BuildState, includeFiles []string) {
	coverageColours := map[core.LineCoverage]string{
		core.NotExecutable: "${GREY}",
		core.Unreachable:   "${YELLOW}",
		core.Uncovered:     "${RED}",
		core.Covered:       "${GREEN}",
	}

	printf("${BOLD_WHITE}Covered files:${RESET}\n")
	for _, file := range state.Coverage.OrderedFiles() {
		if !shouldInclude(file, includeFiles) {
			continue
		}
		coverage := state.Coverage.Files[file]
		covered, total := test.CountCoverage(coverage)
		printf("${BOLD_WHITE}%s: %s${RESET}\n", file, coveragePercentage(covered, total, ""))
		f, err := os.Open(file)
		if err != nil {
			printf("${BOLD_RED}Can't open: %s${RESET}\n", err)
			continue
		}
		defer f.Close()
		scanner := bufio.NewScanner(f)
		i := 0
		for scanner.Scan() {
			if i < len(coverage) {
				printf("${WHITE}%4d %s%s\n", i, coverageColours[coverage[i]], scanner.Text())
			} else {
				// Assume the lines are not executable. This happens for python, for example.
				printf("${WHITE}%4d ${GREY}%s\n", i, scanner.Text())
			}
			i++
		}
		printf("${RESET}\n")
	}
}

// shouldInclude returns true if we should include a file in the coverage display.
func shouldInclude(file string, files []string) bool {
	if len(files) == 0 {
		return true
	}
	for _, f := range files {
		if file == f {
			return true
		}
	}
	return false
}

// Returns some appropriate ANSI colour code for a coverage percentage.
func coverageColour(percentage float32) string {
	// TODO(pebers): consider making these configurable?
	if percentage < 20.0 {
		return "${MAGENTA}"
	} else if percentage < 60.0 {
		return "${BOLD_RED}"
	} else if percentage < 80.0 {
		return "${BOLD_YELLOW}"
	}
	return "${BOLD_GREEN}"
}

func coveragePercentage(covered, total int, label string) string {
	if total == 0 {
		return fmt.Sprintf("${BOLD_MAGENTA}%s No data${RESET}", label)
	}
	percentage := 100.0 * float32(covered) / float32(total)
	return fmt.Sprintf("%s%s %d/%s, %2.1f%%${RESET}", coverageColour(percentage), label, covered, pluralise(total, "line", "lines"), percentage)
}

// colouriseError adds a splash of colour to a compiler error message.
// This is a similar effect to -fcolor-diagnostics in Clang, but we attempt to apply it fairly generically.
func colouriseError(err error) error {
	msg := []string{}
	for _, line := range strings.Split(err.Error(), "\n") {
		if groups := errorMessageRe.FindStringSubmatch(line); groups != nil {
			if groups[3] != "" {
				groups[3] = ", column " + groups[3]
			}
			if groups[4] != "" {
				groups[4] += ": "
			}
			msg = append(msg, fmt.Sprintf("${BOLD_WHITE}%s, line %s%s:${RESET} ${BOLD_RED}%s${RESET}${BOLD_WHITE}%s${RESET}", groups[1], groups[2], groups[3], groups[4], groups[5]))
		} else {
			msg = append(msg, line)
		}
	}
	return fmt.Errorf("%s", strings.Join(msg, "\n"))
}

// errorMessageRe is a regex to find lines that look like they're specifying a file.
var errorMessageRe = regexp.MustCompile(`^([^ ]+\.[^: /]+):([0-9]+):(?:([0-9]+):)? *(?:([a-z-_ ]+):)? (.*)$`)

// graphCycleMessage attempts to detect graph cycles and produces a readable message from it.
func graphCycleMessage(graph *core.BuildGraph, target *core.BuildTarget) string {
	if cycle := findGraphCycle(graph, target); len(cycle) > 0 {
		msg := "Dependency cycle found:\n"
		msg += fmt.Sprintf("    %s\n", cycle[len(cycle)-1].Label)
		for i := len(cycle) - 2; i >= 0; i-- {
			msg += fmt.Sprintf(" -> %s\n", cycle[i].Label)
		}
		msg += fmt.Sprintf(" -> %s\n", cycle[len(cycle)-1].Label)
		return msg + fmt.Sprintf("Sorry, but you'll have to refactor your build files to avoid this cycle.")
	}
	return unbuiltTargetsMessage(graph)
}

// Attempts to detect cycles in the build graph. Returns an empty slice if none is found,
// otherwise returns a slice of labels describing the cycle.
func findGraphCycle(graph *core.BuildGraph, target *core.BuildTarget) []*core.BuildTarget {
	index := func(haystack []*core.BuildTarget, needle *core.BuildTarget) int {
		for i, straw := range haystack {
			if straw == needle {
				return i
			}
		}
		return -1
	}

	done := map[core.BuildLabel]bool{}
	var detectCycle func(*core.BuildTarget, []*core.BuildTarget) []*core.BuildTarget
	detectCycle = func(target *core.BuildTarget, deps []*core.BuildTarget) []*core.BuildTarget {
		if i := index(deps, target); i != -1 {
			return deps[i:]
		} else if done[target.Label] {
			return nil
		}
		done[target.Label] = true
		deps = append(deps, target)
		for _, dep := range target.Dependencies() {
			if cycle := detectCycle(dep, deps); len(cycle) > 0 {
				return cycle
			}
		}
		return nil
	}
	return detectCycle(target, nil)
}

// unbuiltTargetsMessage returns a message for any targets that are supposed to build but haven't yet.
func unbuiltTargetsMessage(graph *core.BuildGraph) string {
	msg := ""
	for _, target := range graph.AllTargets() {
		if target.State() == core.Active {
			if graph.AllDepsBuilt(target) {
				msg += fmt.Sprintf("  %s (waiting for deps to build)\n", target.Label)
			} else {
				msg += fmt.Sprintf("  %s\n", target.Label)
			}
		} else if target.State() == core.Pending {
			msg += fmt.Sprintf("  %s (pending build)\n", target.Label)
		}
	}
	if msg != "" {
		return "\nThe following targets have not yet built:\n" + msg
	}
	return ""
}

// shortError returns the message for an error, shortening it if the error supports that.
func shortError(err error) string {
	if se, ok := err.(shortenableError); ok {
		return se.ShortError()
	} else if err == nil {
		return "unknown error" // This shouldn't really happen...
	}
	return err.Error()
}

// A shortenableError describes any error type that can communicate a short-form error.
type shortenableError interface {
	ShortError() string
}<|MERGE_RESOLUTION|>--- conflicted
+++ resolved
@@ -58,11 +58,7 @@
 
 // MonitorState monitors the build while it's running (essentially until state.TestCases is closed)
 // and prints output while it's happening.
-<<<<<<< HEAD
-func MonitorState(state *core.BuildState, plainOutput, keepGoing, shouldBuild, shouldTest, shouldRun, showStatus, detailedTests bool, traceFile string) bool {
-=======
 func MonitorState(state *core.BuildState, numThreads int, plainOutput, keepGoing, detailedTests bool, traceFile string) {
->>>>>>> 02bdaebf
 	failedTargetMap := map[core.BuildLabel]error{}
 	buildingTargets := make([]buildingTarget, state.NumWorkers+state.NumRemoteWorkers)
 
