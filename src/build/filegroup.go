--- conflicted
+++ resolved
@@ -16,14 +16,9 @@
 	"path"
 	"sync"
 
-<<<<<<< HEAD
-	"core"
-	"fs"
-	"remote/fsclient"
-=======
 	"github.com/thought-machine/please/src/core"
 	"github.com/thought-machine/please/src/fs"
->>>>>>> 33fe5335
+	"github.com/thought-machine/please/src/remote/fsclient"
 )
 
 // Init initialises common resources for the build package.
