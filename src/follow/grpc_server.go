// +build !bootstrap

// Package follow implements remote connections to other plz processes.
// Specifically it implements a gRPC server and client that can stream
// build events.
package follow

import (
	"fmt"
	"net"
	"time"

	"golang.org/x/net/context"
	"google.golang.org/grpc"
	"google.golang.org/grpc/peer"
	"gopkg.in/op/go-logging.v1"

	"github.com/thought-machine/please/src/core"
	pb "github.com/thought-machine/please/src/follow/proto/build_event"
)

var log = logging.MustGetLogger("remote")

// disconnectTimeout is the grace period we give clients to disconnect before they are ditched.
var disconnectTimeout = 1 * time.Second

// buffering is the size of buffer we allocate in the server channels.
// Larger values consume more memory but protect better against slow clients.
const buffering = 1000

// InitialiseServer sets up the gRPC server on the given port.
// It dies on any errors.
// The returned function should be called to shut down once the server is no longer required.
func InitialiseServer(state *core.BuildState, port int) func() {
	_, f := initialiseServer(state, port)
	return f
}

// initialiseServer sets up the gRPC server on the given port.
// It's split out from the above for testing purposes.
func initialiseServer(state *core.BuildState, port int) (string, func()) {
	// TODO(peterebden): TLS support
	lis, err := net.Listen("tcp", fmt.Sprintf(":%d", port))
	if err != nil {
		log.Fatalf("%s", err)
	}
	addr := lis.Addr().String()
	s := grpc.NewServer()
	server := &eventServer{State: state}
	results, _ := state.RemoteResults()
	go server.MultiplexEvents(results)
	pb.RegisterPlzEventsServer(s, server)
	go s.Serve(lis)
	log.Notice("Serving events over gRPC on :%s", addr)
	return addr, func() {
		stopServer(s)
	}
}

// An eventServer handles the RPC requests to connected clients.
type eventServer struct {
	State   *core.BuildState
	Clients []chan *pb.BuildEventResponse
}

// ServerConfig implements the RPC interface.
func (e *eventServer) ServerConfig(ctx context.Context, r *pb.ServerConfigRequest) (*pb.ServerConfigResponse, error) {
	targets := make([]*pb.BuildLabel, len(e.State.OriginalTargets))
	for i, t := range e.State.OriginalTargets {
		targets[i] = toProtoBuildLabel(t)
	}
	_, results := e.State.RemoteResults()
	return &pb.ServerConfigResponse{
<<<<<<< HEAD
		NumThreads:       int32(e.State.NumWorkers),
		NumRemoteWorkers: int32(e.State.NumRemoteWorkers),
		OriginalTargets:  targets,
		Tests:            e.State.NeedTests,
		Coverage:         e.State.NeedCoverage,
		LastEvents:       toProtos(e.State.LastResults, e.State.NumActive(), e.State.NumDone()),
		StartTime:        e.State.StartTime.UnixNano(),
=======
		NumThreads:      int32(e.State.Config.Please.NumThreads),
		OriginalTargets: targets,
		Tests:           e.State.NeedTests,
		Coverage:        e.State.NeedCoverage,
		LastEvents:      toProtos(results, e.State.NumActive(), e.State.NumDone()),
		StartTime:       e.State.StartTime.UnixNano(),
>>>>>>> 02bdaebf
	}, nil
}

// BuildEvents implements the RPC interface.
func (e *eventServer) BuildEvents(r *pb.BuildEventRequest, s pb.PlzEvents_BuildEventsServer) error {
	if p, ok := peer.FromContext(s.Context()); ok {
		log.Notice("Remote client connected from %s to receive events", p.Addr)
	}
	c := make(chan *pb.BuildEventResponse, buffering)
	e.Clients = append(e.Clients, c)
	// Client is now connected to the stream and will receive all events from here on.
	for event := range c {
		if err := s.Send(event); err != nil {
			// Something's stuffed, disconnect the client from our event streams
			log.Notice("Remote client disconnected (%s)", err)
			for i, client := range e.Clients {
				if client == c {
					copy(e.Clients[i:], e.Clients[i+1:])
					last := len(e.Clients) - 1
					e.Clients[last] = nil
					e.Clients = e.Clients[:last]
				}
			}
			return err
		}
	}
	log.Notice("Events finished, terminating remote session")
	return nil
}

// ResourceUsage implements the RPC interface.
func (e *eventServer) ResourceUsage(r *pb.ResourceUsageRequest, s pb.PlzEvents_ResourceUsageServer) error {
	// This doesn't necessarily have to match the update frequency, but it seems sensible to do so
	// since the clients won't get any benefit of anything more frequent.
	ticker := time.NewTicker(resourceUpdateFrequency)
	defer ticker.Stop()
	for range ticker.C {
		if err := s.Send(resourceToProto(e.State.Stats)); err != nil {
			return err
		}
	}
	return nil
}

// MultiplexEvents receives events from core and distributes them to receiving clients
func (e *eventServer) MultiplexEvents(ch <-chan *core.BuildResult) {
	for r := range ch {
		p := toProto(r)
		// Target labels don't exist on the internal build events, retrieve them here.
		if t := e.State.Graph.Target(r.Label); t != nil {
			p.Labels = t.Labels
		}
		// Similarly these fields come off the state, they're not stored historically for each event.
		p.NumActive = int64(e.State.NumActive())
		p.NumDone = int64(e.State.NumDone())
		for _, c := range e.Clients {
			c <- p
		}
	}
	log.Info("Reached end of event stream, shutting down connected clients")
	for _, c := range e.Clients {
		close(c) // This terminates communication with whichever client is on the end of it.
	}
	log.Info("Closed channels to all connected clients")
}

// stopServer implements a graceful server stop with a timeout, followed by a non-graceful (ungainly?) shutdown.
// Essentially GracefulStop can block forever and we don't want to allow clients to do that to us.
func stopServer(s *grpc.Server) {
	ch := make(chan bool, 1)
	go func() {
		s.GracefulStop()
		ch <- true
	}()
	select {
	case <-ch:
	case <-time.After(disconnectTimeout):
		log.Warning("Remote client hasn't disconnected in alloted time, rapid shutdown initiated")
		s.Stop()
	}
}<|MERGE_RESOLUTION|>--- conflicted
+++ resolved
@@ -71,22 +71,13 @@
 	}
 	_, results := e.State.RemoteResults()
 	return &pb.ServerConfigResponse{
-<<<<<<< HEAD
 		NumThreads:       int32(e.State.NumWorkers),
 		NumRemoteWorkers: int32(e.State.NumRemoteWorkers),
 		OriginalTargets:  targets,
 		Tests:            e.State.NeedTests,
 		Coverage:         e.State.NeedCoverage,
-		LastEvents:       toProtos(e.State.LastResults, e.State.NumActive(), e.State.NumDone()),
+		LastEvents:       toProtos(results, e.State.NumActive(), e.State.NumDone()),
 		StartTime:        e.State.StartTime.UnixNano(),
-=======
-		NumThreads:      int32(e.State.Config.Please.NumThreads),
-		OriginalTargets: targets,
-		Tests:           e.State.NeedTests,
-		Coverage:        e.State.NeedCoverage,
-		LastEvents:      toProtos(results, e.State.NumActive(), e.State.NumDone()),
-		StartTime:       e.State.StartTime.UnixNano(),
->>>>>>> 02bdaebf
 	}, nil
 }
 
