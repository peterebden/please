--- conflicted
+++ resolved
@@ -78,11 +78,8 @@
 
 	Build struct {
 		Prepare    bool     `long:"prepare" description:"Prepare build directory for these targets but don't build them."`
-<<<<<<< HEAD
 		Arch       string   `short:"a" long:"arch" description:"Architecture to compile for. Defaults to the system Please is compiled for."`
-=======
 		Shell      bool     `long:"shell" description:"Like --prepare, but opens a shell in the build directory with the appropriate environment variables."`
->>>>>>> 567007f2
 		ShowStatus bool     `long:"show_status" hidden:"true" description:"Show status of each target in output after build"`
 		Args       struct { // Inner nesting is necessary to make positional-args work :(
 			Targets []core.BuildLabel `positional-arg-name:"targets" description:"Targets to build"`
