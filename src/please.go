--- conflicted
+++ resolved
@@ -669,22 +669,15 @@
 func findOriginalTask(state *core.BuildState, target core.BuildLabel, addToList bool) {
 	if target.IsAllSubpackages() {
 		for pkg := range utils.FindAllSubpackages(state.Config, target.PackageName, "") {
-<<<<<<< HEAD
 			state.AddOriginalTarget(core.BuildLabel{
 				PackageName: pkg,
 				Name:        "all",
 				Arch:        arch(),
-			})
+			}, addToList)
 		}
 	} else {
 		target.Arch = arch()
-		state.AddOriginalTarget(target)
-=======
-			state.AddOriginalTarget(core.NewBuildLabel(pkg, "all"), addToList)
-		}
-	} else {
 		state.AddOriginalTarget(target, addToList)
->>>>>>> be35d07c
 	}
 }
 
