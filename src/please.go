--- conflicted
+++ resolved
@@ -691,7 +691,6 @@
 	return false
 }
 
-<<<<<<< HEAD
 func please(tid int, state *core.BuildState, parsePackageOnly bool, include, exclude []string) {
 	for {
 		label, dependor, t := state.NextTask()
@@ -735,9 +734,6 @@
 	}
 }
 
-// set the watch
-=======
->>>>>>> 33fe5335
 func setWatchedTarget(state *core.BuildState, labels core.BuildLabels) string {
 	if opts.Watch.Run {
 		opts.Run.Parallel.PositionalArgs.Targets = labels
@@ -827,7 +823,6 @@
 		core.AcquireRepoLock()
 		defer core.ReleaseRepoLock()
 	}
-<<<<<<< HEAD
 	if state.DebugTests && len(targets) != 1 {
 		log.Fatalf("-d/--debug flag can only be used with a single test target")
 	}
@@ -861,8 +856,6 @@
 	if state.Cache != nil {
 		state.Cache.Shutdown()
 	}
-=======
->>>>>>> 33fe5335
 
 	detailedTests := state.NeedTests && (opts.Test.Detailed || opts.Cover.Detailed ||
 		(len(targets) == 1 && !targets[0].IsAllTargets() &&
