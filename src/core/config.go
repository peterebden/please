// Utilities for reading the Please config files.

package core

import (
	"crypto/sha1"
	"encoding/gob"
	"fmt"
	"os"
	"path"
	"reflect"
	"runtime"
	"strconv"
	"strings"
	"time"

	"gopkg.in/gcfg.v1"

	"cli"
)

// File name for the typical repo config - this is normally checked in
const ConfigFileName string = ".plzconfig"

// Architecture-specific config file which overrides the repo one. Also normally checked in if needed.
const ArchConfigFileName string = ".plzconfig_" + runtime.GOOS + "_" + runtime.GOARCH

// File name for the local repo config - this is not normally checked in and used to
// override settings on the local machine.
const LocalConfigFileName string = ".plzconfig.local"

// File name for the machine-level config - can use this to override things
// for a particular machine (eg. build machine with different caching behaviour).
const MachineConfigFileName = "/etc/plzconfig"

const TestContainerDocker = "docker"
const TestContainerNone = "none"

func readConfigFile(config *Configuration, filename string) error {
	log.Debug("Reading config from %s...", filename)
	if err := gcfg.ReadFileInto(config, filename); err != nil && os.IsNotExist(err) {
		return nil // It's not an error to not have the file at all.
	} else if gcfg.FatalOnly(err) != nil {
		return err
	} else if err != nil {
		log.Warning("Error in config file: %s", err)
	}
	return nil
}

// Reads a config file from the given locations, in order.
// Values are filled in by defaults initially and then overridden by each file in turn.
func ReadConfigFiles(filenames []string) (*Configuration, error) {
	config := defaultConfiguration()
	for _, filename := range filenames {
		if err := readConfigFile(config, filename); err != nil {
			return config, err
		}
	}
	if (config.Cache.RpcPrivateKey == "") != (config.Cache.RpcPublicKey == "") {
		return config, fmt.Errorf("Must pass both rpcprivatekey and rpcpublickey properties for cache")
	}
	return setDefaults(config), nil
}

// setDefaults sets a bunch of default values. These must be done after reading files though to
// allow users to overwrite slice values.
func setDefaults(config *Configuration) *Configuration {
	setDefault(&config.Please.BuildFileName, []string{"BUILD"})
	setDefault(&config.Build.Path, []string{"/usr/local/bin", "/usr/bin", "/bin"})
	setDefault(&config.Cover.FileExtension, []string{".go", ".py", ".java", ".js", ".cc", ".h", ".c"})
	setDefault(&config.Cover.ExcludeExtension, []string{".pb.go", "_pb2.py", ".pb.cc", ".pb.h", "_test.py", "_test.go", "_pb.go", "_bindata.go", "_test_main.cc"})
	setDefault(&config.Proto.Language, []string{"cc", "py", "java", "go", "js"})

	// Default values for these guys depend on config.Please.Location.
	defaultPath(&config.Cache.DirCacheCleaner, config.Please.Location, "cache_cleaner")
	defaultPath(&config.Go.TestTool, config.Please.Location, "please_go_test")
	defaultPath(&config.Python.PexTool, config.Please.Location, "please_pex")
	defaultPath(&config.Java.JavacWorker, config.Please.Location, "javac_worker")
	defaultPath(&config.Java.JarCatTool, config.Please.Location, "jarcat")
	defaultPath(&config.Java.PleaseMavenTool, config.Please.Location, "please_maven")
	defaultPath(&config.Java.JUnitRunner, config.Please.Location, "junit_runner.jar")
<<<<<<< HEAD
	return config
=======
	defaultPath(&config.Please.LintTool, config.Please.Location, "please_build_linter")

	if (config.Cache.RpcPrivateKey == "") != (config.Cache.RpcPublicKey == "") {
		return config, fmt.Errorf("Must pass both rpcprivatekey and rpcpublickey properties for cache")
	}
	return config, nil
>>>>>>> be35d07c
}

// setDefault sets a slice of strings in the config if the set one is empty.
func setDefault(conf *[]string, def []string) {
	if len(*conf) == 0 {
		*conf = def
	}
}

// defaultPath sets a variable to a location in a directory if it's not already set.
func defaultPath(conf *string, dir, file string) {
	if *conf == "" {
		*conf = path.Join(dir, file)
	}
}

// DefaultConfiguration returns the default config setup.
func DefaultConfiguration() *Configuration {
	return setDefaults(defaultConfiguration())
}

func defaultConfiguration() *Configuration {
	config := Configuration{}
	config.Please.Location = "~/.please"
	config.Please.SelfUpdate = true
	config.Please.DownloadLocation = "https://get.please.build"
	config.Please.Lang = "en_GB.UTF-8" // Not the language of the UI, the language passed to rules.
	config.Please.Nonce = "1402"       // Arbitrary nonce to invalidate config when needed.
	config.Build.Timeout = cli.Duration(10 * time.Minute)
	config.Build.Config = "opt"         // Optimised builds by default
	config.Build.FallbackConfig = "opt" // Optimised builds as a fallback on any target that doesn't have a matching one set
	config.Cache.HttpTimeout = cli.Duration(5 * time.Second)
	config.Cache.RpcTimeout = cli.Duration(5 * time.Second)
	config.Cache.Dir = ".plz-cache"
	config.Cache.DirCacheHighWaterMark = "10G"
	config.Cache.DirCacheLowWaterMark = "8G"
	config.Cache.Workers = runtime.NumCPU() + 2 // Mirrors the number of workers in please.go.
	config.Cache.RpcMaxMsgSize.UnmarshalFlag("200MiB")
	config.Metrics.PushFrequency = cli.Duration(400 * time.Millisecond)
	config.Metrics.PushTimeout = cli.Duration(500 * time.Millisecond)
	config.Test.Timeout = cli.Duration(10 * time.Minute)
	config.Test.DefaultContainer = TestContainerDocker
	config.Docker.DefaultImage = "ubuntu:trusty"
	config.Docker.AllowLocalFallback = false
	config.Docker.Timeout = cli.Duration(20 * time.Minute)
	config.Docker.ResultsTimeout = cli.Duration(20 * time.Second)
	config.Docker.RemoveTimeout = cli.Duration(20 * time.Second)
	config.Go.CgoCCTool = "gcc"
	config.Go.GoVersion = "1.6"
	config.Go.GoPath = "$TMP_DIR:$TMP_DIR/src:$TMP_DIR/$PKG:$TMP_DIR/third_party/go:$TMP_DIR/third_party/:$TMP_DIR/_system/go"
	config.Python.PipTool = "pip"
	config.Python.DefaultInterpreter = "python"
	config.Python.UsePyPI = true
	// Annoyingly pip on OSX doesn't seem to work with this flag (you get the dreaded
	// "must supply either home or prefix/exec-prefix" error). Goodness knows why *adding* this
	// flag - which otherwise seems exactly what we want - provokes that error, but the logic
	// of pip is rather a mystery to me.
	if runtime.GOOS != "darwin" {
		config.Python.PipFlags = "--isolated"
	}
	config.Java.DefaultTestPackage = ""
	config.Java.SourceLevel = "8"
	config.Java.TargetLevel = "8"
	config.Java.DefaultMavenRepo = "https://repo1.maven.org/maven2"
	config.Java.JavacFlags = "-Werror -Xlint:-options" // bootstrap class path warnings are pervasive without this.
	config.Cpp.CCTool = "gcc"
	config.Cpp.CppTool = "g++"
	config.Cpp.LdTool = "ld"
	config.Cpp.ArTool = "ar"
	config.Cpp.AsmTool = "nasm"
	config.Cpp.DefaultOptCflags = "--std=c99 -O3 -pipe -DNDEBUG -Wall -Werror"
	config.Cpp.DefaultDbgCflags = "--std=c99 -g3 -pipe -DDEBUG -Wall -Werror"
	config.Cpp.DefaultOptCppflags = "--std=c++11 -O3 -pipe -DNDEBUG -Wall -Werror"
	config.Cpp.DefaultDbgCppflags = "--std=c++11 -g3 -pipe -DDEBUG -Wall -Werror"
	config.Cpp.Coverage = true
	config.Proto.ProtocTool = "protoc"
	// We're using the most common names for these; typically gRPC installs the builtin plugins
	// as grpc_python_plugin etc.
	config.Proto.ProtocGoPlugin = "protoc-gen-go"
	config.Proto.GrpcPythonPlugin = "grpc_python_plugin"
	config.Proto.GrpcJavaPlugin = "protoc-gen-grpc-java"
	config.Proto.GrpcCCPlugin = "grpc_cpp_plugin"
	config.Proto.PythonDep = "//third_party/python:protobuf"
	config.Proto.JavaDep = "//third_party/java:protobuf"
	config.Proto.GoDep = "//third_party/go:protobuf"
	config.Proto.JsDep = ""
	config.Proto.PythonGrpcDep = "//third_party/python:grpc"
	config.Proto.JavaGrpcDep = "//third_party/java:grpc-all"
	config.Proto.GoGrpcDep = "//third_party/go:grpc"
	config.Bazel.Compatibility = usingBazelWorkspace
	return &config
}

type Configuration struct {
	Please struct {
		Version          cli.Version `help:"Defines the version of plz that this repo is supposed to use currently. If it's not present or the version matches the currently running version no special action is taken; otherwise if SelfUpdate is set Please will attempt to download an appropriate version, otherwise it will issue a warning and continue.\n\nNote that if this is not set, you can run plz update to update to the latest version available on the server." var:"PLZ_VERSION"`
		Location         string      `help:"Defines the directory Please is installed into.\nDefaults to ~/.please but you might want it to be somewhere else if you're installing via another method (e.g. the debs and install script still use /opt/please)."`
		SelfUpdate       bool        `help:"Sets whether plz will attempt to update itself when the version set in the config file is different."`
		DownloadLocation cli.URL     `help:"Defines the location to download Please from when self-updating. Defaults to the Please web server, but you can point it to some location of your own if you prefer to keep traffic within your network or use home-grown versions."`
		BuildFileName    []string    `help:"Sets the names that Please uses instead of BUILD for its build files.\nFor clarity the documentation refers to them simply as BUILD files but you could reconfigure them here to be something else.\nOne case this can be particularly useful is in cases where you have a subdirectory named build on a case-insensitive file system like HFS+."`
		BlacklistDirs    []string    `help:"Directories to blacklist when recursively searching for BUILD files (e.g. when using plz build ... or similar).\nThis is generally useful when you have large directories within your repo that don't need to be searched, especially things like node_modules that have come from external package managers."`
		Lang             string      `help:"Sets the language passed to build rules when building. This can be important for some tools (although hopefully not many) - we've mostly observed it with Sass."`
		ParserEngine     string      `help:"Allows forcing a particular parser engine. Can be either a path to a file or the name of an engine (e.g. 'pypy').\nIt is rare that you need to force this, typically Please will try available engines at startup." example:"pypy | python2 | python3 | /usr/lib/libplease_parser_custom.so"`
		Nonce            string      `help:"This is an arbitrary string that is added to the hash of every build target. It provides a way to force a rebuild of everything when it's changed.\nWe will bump the default of this whenever we think it's required - although it's been a pretty long time now and we hope that'll continue."`
		NumThreads       int         `help:"Number of parallel build operations to run.\nIs overridden by the equivalent command-line flag, if that's passed." example:"6"`
		ExperimentalDir  string      `help:"Directory containing experimental code. This is subject to some extra restrictions:\n - Code in the experimental dir can override normal visibility constraints\n - Code outside the experimental dir can never depend on code inside it\n - Tests are excluded from general detection." example:"experimental"`
		LintTool         string      `help:"Location of the lint tool for BUILD files."`
	} `help:"The [please] section in the config contains non-language-specific settings defining how Please should operate."`
	Display struct {
		UpdateTitle bool `help:"Updates the title bar of the shell window Please is running in as the build progresses. This isn't on by default because not everyone's shell is configured to reset it again after and we don't want to alter it forever."`
	} `help:"Please has an animated display mode which shows the currently building targets.\nBy default it will autodetect whether it is using an interactive TTY session and choose whether to use it or not, although you can force it on or off via flags.\n\nThe display is heavily inspired by Buck's SuperConsole."`
	Build struct {
		Timeout        cli.Duration `help:"Default timeout for Dockerised tests, in seconds. Default is twenty minutes."`
		Path           []string     `help:"The PATH variable that will be passed to the build processes.\nDefaults to /usr/local/bin:/usr/bin:/bin but of course can be modified if you need to get binaries from other locations." example:"/usr/local/bin:/usr/bin:/bin"`
		Config         string       `help:"The build config to use when one is not chosen on the command line. Defaults to opt." example:"opt | dbg"`
		FallbackConfig string       `help:"The build config to use when one is chosen and a required target does not have one by the same name. Also defaults to opt." example:"opt | dbg"`
	}
	BuildConfig map[string]string `help:"A section of arbitrary key-value properties that are made available in the BUILD language. These are often useful for writing custom rules that need some configurable property.\n\n[buildconfig]\nandroid-tools-version = 23.0.2\n\nFor example, the above can be accessed as CONFIG.ANDROID_TOOLS_VERSION."`
	Cache       struct {
		Workers               int          `help:"Number of workers for uploading artifacts to remote caches, which is done asynchronously."`
		Dir                   string       `help:"Sets the directory to use for the dir cache.\nThe default is .plz-cache, if set to the empty string the dir cache will be disabled."`
		DirCacheCleaner       string       `help:"The binary to use for cleaning the directory cache.\nDefaults to cache_cleaner in the plz install directory.\nCan also be set to the empty string to disable attempting to run it - note that this will of course lead to the dir cache growing without limit which may ruin your day if it fills your disk :)"`
		DirCacheHighWaterMark string       `help:"Starts cleaning the directory cache when it is over this number of bytes.\nCan also be given with human-readable suffixes like 10G, 200MB etc."`
		DirCacheLowWaterMark  string       `help:"When cleaning the directory cache, it's reduced to at most this size."`
		HttpUrl               cli.URL      `help:"Base URL of the HTTP cache.\nNot set to anything by default which means the cache will be disabled."`
		HttpWriteable         bool         `help:"If True this plz instance will write content back to the HTTP cache.\nBy default it runs in read-only mode."`
		HttpTimeout           cli.Duration `help:"Timeout for operations contacting the HTTP cache, in seconds."`
		RpcUrl                cli.URL      `help:"Base URL of the RPC cache.\nNot set to anything by default which means the cache will be disabled."`
		RpcWriteable          bool         `help:"If True this plz instance will write content back to the RPC cache.\nBy default it runs in read-only mode."`
		RpcTimeout            cli.Duration `help:"Timeout for operations contacting the RPC cache, in seconds."`
		RpcPublicKey          string       `help:"File containing a PEM-encoded private key which is used to authenticate to the RPC cache." example:"my_key.pem"`
		RpcPrivateKey         string       `help:"File containing a PEM-encoded certificate which is used to authenticate to the RPC cache." example:"my_cert.pem"`
		RpcCACert             string       `help:"File containing a PEM-encoded certificate which is used to validate the RPC cache's certificate." example:"ca.pem"`
		RpcSecure             bool         `help:"Forces SSL on for the RPC cache. It will be activated if any of rpcpublickey, rpcprivatekey or rpccacert are set, but this can be used if none of those are needed and SSL is still in use."`
		RpcMaxMsgSize         cli.ByteSize `help:"Maximum size of a single message that we'll send to the RPC server.\nThis should agree with the server's limit, if it's higher the artifacts will be rejected.\nThe value is given as a byte size so can be suffixed with M, GB, KiB, etc."`
	} `help:"Please has several built-in caches that can be configured in its config file.\n\nThe simplest one is the directory cache which by default is written into the .plz-cache directory. This allows for fast retrieval of code that has been built before (for example, when swapping Git branches).\n\nThere is also a remote RPC cache which allows using a centralised server to store artifacts. A typical pattern here is to have your CI system write artifacts into it and give developers read-only access so they can reuse its work.\n\nFinally there's a HTTP cache which is very similar, but a little obsolete now since the RPC cache outperforms it and has some extra features. Otherwise the two have similar semantics and share quite a bit of implementation.\n\nPlease has server implementations for both the RPC and HTTP caches."`
	Metrics struct {
		PushGatewayURL cli.URL      `help:"The URL of the pushgateway to send metrics to."`
		PushFrequency  cli.Duration `help:"The frequency, in milliseconds, to push statistics at." example:"400ms"`
		PushTimeout    cli.Duration `help:"Timeout on pushes to the metrics repository." example:"500ms"`
	} `help:"A section of options relating to reporting metrics. Currently only pushing metrics to a Prometheus pushgateway is supported, which is enabled by the pushgatewayurl setting."`
	CustomMetricLabels map[string]string `help:"Allows defining custom labels to be applied to metrics. The key is the name of the label, and the value is a command to be run, the output of which becomes the label's value. For example, to attach the current Git branch to all metrics:\n\n[custommetriclabels]\nbranch = git rev-parse --abbrev-ref HEAD\n\nBe careful when defining new labels, it is quite possible to overwhelm the metric collector by creating metric sets with too high cardinality."`
	Test               struct {
		Timeout          cli.Duration            `help:"Default timeout applied to all tests. Can be overridden on a per-rule basis."`
		DefaultContainer ContainerImplementation `help:"Sets the default type of containerisation to use for tests that are given container = True.\nCurrently the only option is 'docker' but we intend to add rkt support at some point."`
	}
	Cover struct {
		FileExtension    []string `help:"Extensions of files to consider for coverage.\nDefaults to a reasonably obvious set for the builtin rules including .go, .py, .java, etc."`
		ExcludeExtension []string `help:"Extensions of files to exclude from coverage.\nTypically this is for generated code; the default is to exclude protobuf extensions like .pb.go, _pb2.py, etc."`
	}
	Docker struct {
		DefaultImage       string       `help:"The default image used for any test that doesn't specify another."`
		AllowLocalFallback bool         `help:"If True, will attempt to run the test locally if containerised running fails."`
		Timeout            cli.Duration `help:"Default timeout for containerised tests. Can be overridden on a per-rule basis."`
		ResultsTimeout     cli.Duration `help:"Timeout to wait when trying to retrieve results from inside the container. Default is 20 seconds."`
		RemoveTimeout      cli.Duration `help:"Timeout to wait when trying to remove a container after running a test. Defaults to 20 seconds."`
		RunArgs            []string     `help:"Arguments passed to docker run when running a test." example:"-e LANG=en_GB"`
	} `help:"Please supports running individual tests within Docker containers for isolation. This is useful for tests that mutate some global state (such as an embedded database, or open a server on a particular port). To do so, simply mark a test rule with container = True."`
	Gc struct {
		Keep      []BuildLabel `help:"Marks targets that gc should always keep. Can include meta-targets such as //test/... and //docs:all."`
		KeepLabel []string     `help:"Defines a target label to be kept; for example, if you set this to go, no Go targets would ever be considered for deletion." example:"go"`
	} `help:"Please supports a form of 'garbage collection', by which it means identifying targets that are not used for anything. By default binary targets and all their transitive dependencies are always considered non-garbage, as are any tests directly on those. The config options here allow tweaking this behaviour to retain more things.\n\nNote that it's a very good idea that your BUILD files are in the standard format when running this."`
	Go struct {
		GoVersion string `help:"String identifying the version of the Go compiler.\nThis is only now really important for anyone targeting versions of Go earlier than 1.5 since some of the tool names have changed (6g and 6l became compile and link in Go 1.5).\nWe're pretty sure that targeting Go 1.4 works; we're not sure about 1.3 (never tried) but 1.2 certainly doesn't since some of the flags to go tool pack are different. We assume nobody is terribly bothered about this..." var:"GO_VERSION"`
		GoRoot    string `help:"If set, will set the GOROOT environment variable appropriately during build actions."`
		TestTool  string `help:"Sets the location of the please_go_test tool that is used to template the test main for go_test rules." var:"GO_TEST_TOOL"`
		GoPath    string `help:"If set, will set the GOPATH environment variable appropriately during build actions." var:"GOPATH"`
		CgoCCTool string `help:"Sets the location of CC while building cgo_library and cgo_test rules. Defaults to gcc" var:"CGO_CC_TOOL"`
	} `help:"Please has built-in support for compiling Go, and of course is written in Go itself.\nSee the config subfields or the Go rules themselves for more information.\n\nNote that Please is a bit more flexible than Go about directory layout - for example, it is possible to have multiple packages in a directory, but it's not a good idea to push this too far since Go's directory layout is inextricably linked with its import paths."`
	Python struct {
		PipTool            string  `help:"The tool that is invoked during pip_library rules." var:"PIP_TOOL"`
		PipFlags           string  `help:"Additional flags to pass to pip invocations in pip_library rules." var:"PIP_FLAGS"`
		PexTool            string  `help:"The tool that's invoked to build pexes. Defaults to please_pex in the install directory." var:"PEX_TOOL"`
		DefaultInterpreter string  `help:"The interpreter used for python_binary and python_test rules when none is specified on the rule itself. Defaults to python but you could of course set it to, say, pypy." var:"DEFAULT_PYTHON_INTERPRETER"`
		ModuleDir          string  `help:"Defines a directory containing modules from which they can be imported at the top level.\nBy default this is empty but by convention we define our pip_library rules in third_party/python and set this appropriately. Hence any of those third-party libraries that try something like import six will have it work as they expect, even though it's actually in a different location within the .pex." var:"PYTHON_MODULE_DIR"`
		DefaultPipRepo     cli.URL `help:"Defines a location for a pip repo to download wheels from.\nBy default pip_library uses PyPI (although see below on that) but you may well want to use this define another location to upload your own wheels to.\nIs overridden by the repo argument to pip_library." var:"PYTHON_DEFAULT_PIP_REPO"`
		WheelRepo          cli.URL `help:"Defines a location for a remote repo that python_wheel rules will download from. See python_wheel for more information." var:"PYTHON_DEFAULT_WHEEL_REPO"`
		UsePyPI            bool    `help:"Whether or not to use PyPI for pip_library rules or not. Defaults to true, if you disable this you will presumably want to set DefaultPipRepo to use one of your own.\nIs overridden by the use_pypi argument to pip_library." var:"USE_PYPI"`
	} `help:"Please has built-in support for compiling Python.\nPlease's Python artifacts are pex files, which are essentially self-executable zip files containing all needed dependencies, bar the interpreter itself. This fits our aim of at least semi-static binaries for each language.\nSee https://github.com/pantsbuild/pex for more information.\nNote that due to differences between the environment inside a pex and outside some third-party code may not run unmodified (for example, it cannot simply open() files). It's possible to work around a lot of this, but if it all becomes too much it's possible to mark pexes as not zip-safe which typically resolves most of it at a modest speed penalty."`
	Java struct {
		JavacTool          string  `help:"Defines the tool used for the Java compiler. Defaults to javac." var:"JAVAC_TOOL"`
		JavacWorker        string  `help:"Defines the tool used for the Java persistent compiler. This is significantly (approx 4x) faster for large Java trees than invoking javac separately each time. Default to javac_worker in the install directory, but can be switched off to fall back to javactool and separate invocation." var:"JAVAC_WORKER"`
		JarCatTool         string  `help:"Defines the tool used to concatenate .jar files which we use to build the output of java_binary, java_test and various other rules. Defaults to jarcat in the Please install directory." var:"JARCAT_TOOL"`
		PleaseMavenTool    string  `help:"Defines the tool used to fetch information from Maven in maven_jars rules.\nDefaults to please_maven in the Please install directory." var:"PLEASE_MAVEN_TOOL"`
		JUnitRunner        string  `help:"Defines the .jar containing the JUnit runner. This is built into all java_test rules since it's necessary to make JUnit do anything useful.\nDefaults to junit_runner.jar in the Please install directory." var:"JUNIT_RUNNER"`
		DefaultTestPackage string  `help:"The Java classpath to search for functions annotated with @Test." If not specified the compiled sources will be searched for files named *Test.java." var:"DEFAULT_TEST_PACKAGE"`
		SourceLevel        string  `help:"The default Java source level when compiling. Defaults to 8." var:"JAVA_SOURCE_LEVEL"`
		TargetLevel        string  `help:"The default Java bytecode level to target. Defaults to 8." var:"JAVA_TARGET_LEVEL"`
		JavacFlags         string  `help:"Additional flags to pass to javac when compiling libraries." example:"-Xmx1200M" var:"JAVAC_FLAGS"`
		JavacTestFlags     string  `help:"Additional flags to pass to javac when compiling tests." example:"-Xmx1200M" var:"JAVAC_TEST_FLAGS"`
		DefaultMavenRepo   cli.URL `help:"Default location to load artifacts from in maven_jar rules. Can be overridden on a per-rule basis." var:"DEFAULT_MAVEN_REPO"`
	} `help:"Please has built-in support for compiling Java.\nIt builds uber-jars for binary and test rules which contain all dependencies and can be easily deployed, and with the help of some of Please's additional tools they are deterministic as well.\n\nWe've only tested support for Java 7 and 8, although it's likely newer versions will work with little or no change."`
	Cpp struct {
		CCTool             string `help:"The tool invoked to compile C code. Defaults to gcc but you might want to set it to clang, for example." var:"CC_TOOL"`
		CppTool            string `help:"The tool invoked to compile C++ code. Defaults to g++ but you might want to set it to clang++, for example." var:"CPP_TOOL"`
		LdTool             string `help:"The tool invoked to link object files. Defaults to ld but you could also set it to gold, for example." var:"LD_TOOL"`
		ArTool             string `help:"The tool invoked to archive static libraries. Defaults to ar." var:"AR_TOOL"`
		AsmTool            string `help:"The tool invoked as an assembler. Currently only used on OSX for cc_embed_binary rules and so defaults to nasm." var:"ASM_TOOL"`
		LinkWithLdTool     bool   `help:"If true, instructs Please to use the tool set earlier in ldtool to link binaries instead of cctool.\nThis is an esoteric setting that most people don't want; a vanilla ld will not perform all steps necessary here (you'll get lots of missing symbol messages from having no libc etc). Generally best to leave this disabled unless you have very specific requirements." var:"LINK_WITH_LD_TOOL"`
		DefaultOptCflags   string `help:"Compiler flags passed to all C rules during opt builds; these are typically pretty basic things like what language standard you want to target, warning flags, etc.\nDefaults to --std=c99 -O3 -DNDEBUG -Wall -Wextra -Werror" var:"DEFAULT_OPT_CFLAGS"`
		DefaultDbgCflags   string `help:"Compiler rules passed to all C rules during dbg builds.\nDefaults to --std=c99 -g3 -DDEBUG -Wall -Wextra -Werror." var:"DEFAULT_DBG_CFLAGS"`
		DefaultOptCppflags string `help:"Compiler flags passed to all C++ rules during opt builds; these are typically pretty basic things like what language standard you want to target, warning flags, etc.\nDefaults to --std=c++11 -O3 -DNDEBUG -Wall -Wextra -Werror" var:"DEFAULT_OPT_CPPFLAGS"`
		DefaultDbgCppflags string `help:"Compiler rules passed to all C++ rules during dbg builds.\nDefaults to --std=c++11 -g3 -DDEBUG -Wall -Wextra -Werror." var:"DEFAULT_DBG_CPPFLAGS"`
		DefaultLdflags     string `help:"Linker flags passed to all C++ rules.\nBy default this is empty." var:"DEFAULT_LDFLAGS"`
		DefaultNamespace   string `help:"Namespace passed to all cc_embed_binary rules when not overridden by the namespace argument to that rule.\nNot set by default, if you want to use those rules you'll need to set it or pass it explicitly to each one." var:"DEFAULT_NAMESPACE"`
		PkgConfigPath      string `help:"Custom PKG_CONFIG_PATH for pkg-config.\nBy default this is empty." var:"PKG_CONFIG_PATH"`
		Coverage           bool   `help:"If true (the default), coverage will be available for C and C++ build rules.\nThis is still a little experimental but should work for GCC. Right now it does not work for Clang (it likely will in Clang 4.0 which will likely support --fprofile-dir) and so this can be useful to disable it.\nIt's also useful in some cases for CI systems etc if you'd prefer to avoid the overhead, since the tests have to be compiled with extra instrumentation and without optimisation." var:"CPP_COVERAGE"`
	} `help:"Please has built-in support for compiling C and C++ code. We don't support every possible nuance of compilation for these languages, but aim to provide something fairly straightforward.\nTypically there is little problem compiling & linking against system libraries although Please has no insight into those libraries and when they change, so cannot rebuild targets appropriately.\n\nThe C and C++ rules are very similar and simply take a different set of tools and flags to facilitate side-by-side usage."`
	Proto struct {
		ProtocTool       string   `help:"The binary invoked to compile .proto files. Defaults to protoc." var:"PROTOC_TOOL"`
		ProtocGoPlugin   string   `help:"The binary passed to protoc as a plugin to generate Go code. Defaults to protoc-gen-go.\nWe've found this easier to manage with a go_get rule instead though, so you can also pass a build label here. See the Please repo for an example." var:"PROTOC_GO_PLUGIN"`
		GrpcPythonPlugin string   `help:"The plugin invoked to compile Python code for grpc_library.\nDefaults to protoc-gen-grpc-python." var:"GRPC_PYTHON_PLUGIN"`
		GrpcJavaPlugin   string   `help:"The plugin invoked to compile Java code for grpc_library.\nDefaults to protoc-gen-grpc-java." var:"GRPC_JAVA_PLUGIN"`
		GrpcCCPlugin     string   `help:"The plugin invoked to compile C++ code for grpc_library.\nDefaults to grpc_cpp_plugin." var:"GRPC_CC_PLUGIN"`
		Language         []string `help:"Sets the default set of languages that proto rules are built for.\nChosen from the set of {cc, java, go, py}.\nDefaults to all of them!" var:"PROTO_LANGUAGES"`
		PythonDep        string   `help:"An in-repo dependency that's applied to any Python proto libraries." var:"PROTO_PYTHON_DEP"`
		JavaDep          string   `help:"An in-repo dependency that's applied to any Java proto libraries." var:"PROTO_JAVA_DEP"`
		GoDep            string   `help:"An in-repo dependency that's applied to any Go proto libraries." var:"PROTO_JAVA_DEP"`
		JsDep            string   `help:"An in-repo dependency that's applied to any Javascript proto libraries." var:"PROTO_JS_DEP"`
		PythonGrpcDep    string   `help:"An in-repo dependency that's applied to any Python gRPC libraries." var:"GRPC_PYTHON_DEP"`
		JavaGrpcDep      string   `help:"An in-repo dependency that's applied to any Java gRPC libraries." var:"GRPC_JAVA_DEP"`
		GoGrpcDep        string   `help:"An in-repo dependency that's applied to any Go gRPC libraries." var:"GRPC_GO_DEP"`
		PythonPackage    string   `help:"Overrides the default package to import Python proto code from; useful to work with our typical third_party/python idiom." example:"third_party.python.google.protobuf" var:"PROTO_PYTHON_PACKAGE"`
	} `help:"Please has built-in support for compiling protocol buffers, which are a form of codegen to define common data types which can be serialised and communicated between different languages.\nSee https://developers.google.com/protocol-buffers/ for more information.\n\nThere is also support for gRPC, which is an implementation of protobuf's RPC framework. See http://www.grpc.io/ for more information.\n\nNote that you must have the protocol buffers compiler (and gRPC plugins, if needed) installed on your machine to make use of these rules."`
	Licences struct {
		Accept []string `help:"Licences that are accepted in this repository.\nWhen this is empty licences are ignored. As soon as it's set any licence detected or assigned must be accepted explicitly here.\nThere's no fuzzy matching, so some package managers (especially PyPI and Maven, but shockingly not npm which rather nicely uses SPDX) will generate a lot of slightly different spellings of the same thing, which will all have to be accepted here. We'd rather that than trying to 'cleverly' match them which might result in matching the wrong thing."`
		Reject []string `help:"Licences that are explicitly rejected in this repository.\nAn astute observer will notice that this is not very different to just not adding it to the accept section, but it does have the advantage of explicitly documenting things that the team aren't allowed to use."`
	} `help:"Please has some limited support for declaring acceptable licences and detecting them from some libraries. You should not rely on this for complete licence compliance, but it can be a useful check to try to ensure that unacceptable licences do not slip in."`
	Aliases map[string]string
	Bazel   struct {
		Compatibility bool `help:"Activates limited Bazel compatibility mode. When this is active several rule arguments are available under different names (e.g. compiler_flags -> copts etc), the WORKSPACE file is interpreted, Makefile-style replacements like $< and $@ are made in genrule commands, etc.\nNote that Skylark is not generally supported and many aspects of compatibility are fairly superficial; it's unlikely this will work for complex setups of either tool." var:"BAZEL_COMPATIBILITY"`
	} `help:"Bazel is an open-sourced version of Google's internal build tool. Please draws a lot of inspiration from the original tool although the two have now diverged in various ways.\nNonetheless, if you've used Bazel, you will likely find Please familiar."`
}

func (config *Configuration) Hash() []byte {
	h := sha1.New()
	// These fields are the ones that need to be in the general hash; other things will be
	// picked up by relevant rules (particularly tool paths etc).
	// Note that container settings are handled separately.
	for _, f := range config.Please.BuildFileName {
		h.Write([]byte(f))
	}
	h.Write([]byte(config.Please.Lang))
	h.Write([]byte(config.Please.Nonce))
	for _, p := range config.Build.Path {
		h.Write([]byte(p))
	}
	for _, l := range config.Licences.Reject {
		h.Write([]byte(l))
	}
	return h.Sum(nil)
}

// ContainerisationHash returns the hash of the containerisation part of the config.
func (config *Configuration) ContainerisationHash() []byte {
	h := sha1.New()
	encoder := gob.NewEncoder(h)
	if err := encoder.Encode(config.Docker); err != nil {
		panic(err)
	}
	return h.Sum(nil)
}

// ApplyOverrides applies a set of overrides to the config.
// The keys of the given map are dot notation for the config setting.
func (config *Configuration) ApplyOverrides(overrides map[string]string) error {
	match := func(s1 string) func(string) bool {
		return func(s2 string) bool {
			return strings.ToLower(s2) == s1
		}
	}
	elem := reflect.ValueOf(config).Elem()
	for k, v := range overrides {
		split := strings.Split(strings.ToLower(k), ".")
		if len(split) != 2 {
			return fmt.Errorf("Bad option format: %s", k)
		}
		field := elem.FieldByNameFunc(match(split[0]))
		if !field.IsValid() {
			return fmt.Errorf("Unknown config field: %s", split[0])
		} else if field.Kind() != reflect.Struct {
			return fmt.Errorf("Unsettable config field: %s", split[0])
		}
		field = field.FieldByNameFunc(match(split[1]))
		if !field.IsValid() {
			return fmt.Errorf("Unknown config field: %s", split[1])
		}
		switch field.Kind() {
		case reflect.String:
			if field.Type().Name() == "URL" {
				field.Set(reflect.ValueOf(cli.URL(v)))
			} else {
				field.Set(reflect.ValueOf(v))
			}
		case reflect.Bool:
			v = strings.ToLower(v)
			// Mimics the set of truthy things gcfg accepts in our config file.
			field.SetBool(v == "true" || v == "yes" || v == "on" || v == "1")
		case reflect.Int:
			i, err := strconv.Atoi(v)
			if err != nil {
				return fmt.Errorf("Invalid value for an integer field: %s", v)
			}
			field.Set(reflect.ValueOf(i))
		case reflect.Int64:
			var d cli.Duration
			if err := d.UnmarshalText([]byte(v)); err != nil {
				return fmt.Errorf("Invalid value for a duration field: %s", v)
			}
			field.Set(reflect.ValueOf(d))
		case reflect.Slice:
			// Comma-separated values are accepted.
			if field.Type().Elem().Kind() == reflect.Struct {
				// Assume it must be a slice of BuildLabel.
				l := []BuildLabel{}
				for _, s := range strings.Split(v, ",") {
					l = append(l, ParseBuildLabel(s, ""))
				}
				field.Set(reflect.ValueOf(l))
			} else {
				field.Set(reflect.ValueOf(strings.Split(v, ",")))
			}
		default:
			return fmt.Errorf("Can't override config field %s (is %s)", k, field.Kind())
		}
	}
	return nil
}

// ContainerImplementation is an enumerated type for the container engine we'd use.
type ContainerImplementation string

func (ci *ContainerImplementation) UnmarshalText(text []byte) error {
	if ContainerImplementation(text) == ContainerImplementationNone || ContainerImplementation(text) == ContainerImplementationDocker {
		*ci = ContainerImplementation(text)
		return nil
	}
	return fmt.Errorf("Unknown container implementation: %s", string(text))
}

const (
	ContainerImplementationNone   ContainerImplementation = "none"
	ContainerImplementationDocker ContainerImplementation = "docker"
)<|MERGE_RESOLUTION|>--- conflicted
+++ resolved
@@ -80,16 +80,8 @@
 	defaultPath(&config.Java.JarCatTool, config.Please.Location, "jarcat")
 	defaultPath(&config.Java.PleaseMavenTool, config.Please.Location, "please_maven")
 	defaultPath(&config.Java.JUnitRunner, config.Please.Location, "junit_runner.jar")
-<<<<<<< HEAD
+	defaultPath(&config.Please.LintTool, config.Please.Location, "please_build_linter")
 	return config
-=======
-	defaultPath(&config.Please.LintTool, config.Please.Location, "please_build_linter")
-
-	if (config.Cache.RpcPrivateKey == "") != (config.Cache.RpcPublicKey == "") {
-		return config, fmt.Errorf("Must pass both rpcprivatekey and rpcpublickey properties for cache")
-	}
-	return config, nil
->>>>>>> be35d07c
 }
 
 // setDefault sets a slice of strings in the config if the set one is empty.
