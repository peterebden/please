--- conflicted
+++ resolved
@@ -51,7 +51,6 @@
 	assert.Error(t, label.UnmarshalText([]byte(":blahblah:")))
 }
 
-<<<<<<< HEAD
 func TestString(t *testing.T) {
 	label := BuildLabel{PackageName: "src/core", Name: "core"}
 	assert.Equal(t, "//src/core:core", label.String())
@@ -85,11 +84,11 @@
 	os, arch := label.OsArch()
 	assert.Equal(t, "", os)
 	assert.Equal(t, "wibble", arch)
-=======
+}
+
 func TestPackageDir(t *testing.T) {
 	label := NewBuildLabel("src/core", "core")
 	assert.Equal(t, "src/core", label.PackageDir())
 	label = NewBuildLabel("", "core")
 	assert.Equal(t, ".", label.PackageDir())
->>>>>>> 5b672ad2
 }