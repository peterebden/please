--- conflicted
+++ resolved
@@ -19,31 +19,10 @@
 	})
 }
 
-<<<<<<< HEAD
-// BuildEnvironment creates the shell env vars to be passed
-// into the exec.Command calls made by plz. Use test=true for plz test targets.
-func BuildEnvironment(state *BuildState, target *BuildTarget, test bool) []string {
-	sources := target.AllSourcePaths(state.Graph)
-	os, arch := target.Label.OsArch()
-	env := []string{
-		"PKG=" + target.Label.PackageName,
-		"PKG_DIR=" + target.Label.PackageDir(),
-		// This is set depending on which arch the rule is compiling for.
-		"ARCH=" + target.Label.FullArch(),
-		// These provide cross-compiling support for Go.
-		// They aren't really Go-specific but it makes things a lot easier to just
-		// name them this from the beginning.
-		"GOOS=" + os,
-		"GOARCH=" + arch,
-=======
 // GeneralBuildEnvironment creates the shell env vars used for a command, not based
 // on any specific target etc.
 func GeneralBuildEnvironment(config *Configuration) []string {
 	env := []string{
-		// Need to know these for certain rules, particularly Go rules.
-		"ARCH=" + runtime.GOARCH,
-		"OS=" + runtime.GOOS,
->>>>>>> 567007f2
 		// Need this for certain tools, for example sass
 		"LANG=" + config.Please.Lang,
 		// Use a restricted PATH; it'd be easier for the user if we pass it through
@@ -62,8 +41,18 @@
 // into the exec.Command calls made by plz. Use test=true for plz test targets.
 func BuildEnvironment(state *BuildState, target *BuildTarget, test bool) []string {
 	sources := target.AllSourcePaths(state.Graph)
-	env := GeneralBuildEnvironment(state.Config)
-	env = append(env, "PKG="+target.Label.PackageName, "PKG_DIR="+target.Label.PackageDir())
+	os, arch := target.Label.OsArch()
+	env := append(GeneralBuildEnvironment(state.Config),
+		// This is set depending on which arch the rule is compiling for.
+		"ARCH="+target.Label.FullArch(),
+		// These provide cross-compiling support for Go.
+		// They aren't really Go-specific but it makes things a lot easier to just
+		// name them this from the beginning.
+		"GOOS="+os,
+		"GOARCH="+arch,
+		"PKG="+target.Label.PackageName,
+		"PKG_DIR="+target.Label.PackageDir(),
+	)
 	if !test {
 		env = append(env,
 			"TMP_DIR="+path.Join(RepoRoot, target.TmpDir()),
