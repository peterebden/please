--- conflicted
+++ resolved
@@ -130,50 +130,6 @@
 	ch := make(chan SourcePair)
 	done := map[string]bool{}
 	tmpDir := target.TmpDir()
-<<<<<<< HEAD
-	var inner func(dependency *BuildTarget)
-	inner = func(dependency *BuildTarget) {
-		sources := dependency.AllSources()
-		if target == dependency {
-			// This is the current build rule, so link its sources.
-			for _, source := range sources {
-				for _, providedSource := range recursivelyProvideSource(graph, target, source) {
-					prefix := ""
-					if l := providedSource.Label(); l != nil {
-						prefix = graph.TargetOrDie(*l).SubrepoPrefix(target.Subrepo)
-					}
-					fullPaths := providedSource.FullPaths(graph)
-					for i, sourcePath := range providedSource.Paths(graph) {
-						tmpPath := path.Join(tmpDir, prefix, sourcePath)
-						ch <- SourcePair{fullPaths[i], tmpPath}
-						donePaths[tmpPath] = true
-					}
-				}
-			}
-		} else {
-			// This is a dependency of the rule, so link its outputs.
-			outDir := dependency.OutDir()
-			prefix := dependency.SubrepoPrefix(target.Subrepo)
-			for _, dep := range dependency.Outputs() {
-				depPath := path.Join(outDir, dep)
-				pkgName := dependency.Label.PackageName
-				tmpPath := path.Join(tmpDir, prefix, pkgName, dep)
-				if !donePaths[tmpPath] {
-					ch <- SourcePair{depPath, tmpPath}
-					donePaths[tmpPath] = true
-				}
-				for _, link := range dependency.OutputLinks {
-					if tmpPath := path.Join(tmpDir, link, dep); !donePaths[tmpPath] {
-						ch <- SourcePair{depPath, tmpPath}
-					}
-				}
-			}
-			// Mark any label-type outputs as done.
-			for _, out := range dependency.DeclaredOutputs() {
-				if LooksLikeABuildLabel(out) {
-					label := ParseBuildLabel(out, target.Label.PackageName)
-					done[label] = true
-=======
 	go func() {
 		for input := range IterInputs(graph, target, includeTools, false) {
 			fullPaths := input.FullPaths(graph)
@@ -181,7 +137,6 @@
 				if tmpPath := path.Join(tmpDir, sourcePath); !done[tmpPath] {
 					ch <- SourcePair{fullPaths[i], tmpPath}
 					done[tmpPath] = true
->>>>>>> 9a6d9296
 				}
 			}
 		}
