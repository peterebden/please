--- conflicted
+++ resolved
@@ -244,12 +244,7 @@
 		atomic.AddInt64(&state.progress.numRunning, -1)
 	}
 	if atomic.AddInt64(&state.progress.numPending, -1) <= 0 {
-<<<<<<< HEAD
 		state.pendingTasks.Put(pendingTask{Type: Stop})
-=======
-		state.Stop(state.numWorkers)
-		state.killall(Stop)
->>>>>>> 02bdaebf
 	}
 }
 
@@ -264,7 +259,6 @@
 	return ch1, ch2, ch3
 }
 
-<<<<<<< HEAD
 // feedQueues feeds the task queues created by TaskQueues
 func (state *BuildState) feedQueues(parses chan<- LabelPair, builds, tests chan<- BuildLabel) {
 	for {
@@ -278,6 +272,12 @@
 			close(parses)
 			close(builds)
 			close(tests)
+			if state.results != nil {
+				close(state.results)
+			}
+			if state.remoteResults != nil {
+				close(state.remoteResults)
+			}
 			return
 		case Parse, SubincludeParse:
 			parses <- LabelPair{Label: task.Label, Dependor: task.Dependor, ForSubinclude: task.Type == SubincludeParse}
@@ -294,33 +294,16 @@
 	state.killall(Stop)
 }
 
-=======
->>>>>>> 02bdaebf
 // KillAll kills all the workers.
 // This is similar to StopAll but happens faster.
 func (state *BuildState) KillAll() {
 	state.killall(Kill)
 }
 
-<<<<<<< HEAD
 func (state *BuildState) killall(t taskType) {
 	if !state.workersKilled {
 		state.workersKilled = true
 		state.pendingTasks.Put(pendingTask{Type: t})
-=======
-func (state *BuildState) killall(signal TaskType) {
-	if !state.workersKilled {
-		state.workersKilled = true
-		for i := 0; i < state.numWorkers; i++ {
-			state.pendingTasks.Put(pendingTask{Type: signal})
-		}
-		if state.results != nil {
-			close(state.results)
-		}
-		if state.remoteResults != nil {
-			close(state.remoteResults)
-		}
->>>>>>> 02bdaebf
 	}
 }
 
@@ -488,7 +471,7 @@
 // Results returns a channel on which the caller can listen for results.
 func (state *BuildState) Results() <-chan *BuildResult {
 	if state.results == nil {
-		state.results = make(chan *BuildResult, 100*state.numWorkers)
+		state.results = make(chan *BuildResult, 100*state.NumWorkers)
 	}
 	return state.results
 }
@@ -497,7 +480,7 @@
 // the last set of results per thread.
 func (state *BuildState) RemoteResults() (<-chan *BuildResult, []*BuildResult) {
 	if state.remoteResults == nil {
-		state.remoteResults = make(chan *BuildResult, 100*state.numWorkers)
+		state.remoteResults = make(chan *BuildResult, 100*state.NumWorkers)
 	}
 	return state.remoteResults, state.lastResults
 }
