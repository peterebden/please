--- conflicted
+++ resolved
@@ -228,22 +228,13 @@
 	numRunning int64
 	numDone    int64
 	mutex      sync.Mutex
-<<<<<<< HEAD
 	closeOnce  sync.Once
 	// Used to track subinclude() calls that block until targets are built. Keyed by their label.
 	pendingTargets *cmap.CMap
 	// Used to track general package parsing requests. Keyed by a packageKey struct.
 	pendingPackages *cmap.CMap
-=======
-	// Used to track subinclude() calls that block until targets are built.
-	pendingTargets     map[BuildLabel]chan struct{}
-	pendingTargetMutex sync.Mutex
-	// Used to track general package parsing requests.
-	pendingPackages map[packageKey]chan struct{}
 	// similar to pendingPackages but consumers haven't committed to parsing the package
-	packageWaits        map[packageKey]chan struct{}
-	pendingPackageMutex sync.Mutex
->>>>>>> aaf3ebaf
+	packageWaits *cmap.CMap
 	// The set of known states
 	allStates []*BuildState
 	// Targets that we were originally requested to build
@@ -500,25 +491,13 @@
 // LogBuildResult logs the result of a target either building or parsing.
 func (state *BuildState) LogBuildResult(tid int, label BuildLabel, status BuildResultStatus, description string) {
 	if status == PackageParsed {
-<<<<<<< HEAD
 		// We may have parse tasks waiting for this package to exist, check for them.
 		if ch, present := state.progress.pendingPackages.GetOK(packageKey{Name: label.PackageName, Subrepo: label.Subrepo}); present {
 			close(ch.(chan struct{})) // This signals to anyone waiting that it's done.
 		}
-=======
-		func() {
-			// We may have parse tasks waiting for this package to exist, check for them.
-			state.progress.pendingPackageMutex.Lock()
-			defer state.progress.pendingPackageMutex.Unlock()
-
-			if ch, present := state.progress.pendingPackages[packageKey{Name: label.PackageName, Subrepo: label.Subrepo}]; present {
-				close(ch) // This signals to anyone waiting that it's done.
-			}
-			if ch, present := state.progress.packageWaits[packageKey{Name: label.PackageName, Subrepo: label.Subrepo}]; present {
-				close(ch) // This signals to anyone waiting that it's done.
-			}
-		}()
->>>>>>> aaf3ebaf
+		if ch, present := state.progress.packageWaits.GetOK(packageKey{Name: label.PackageName, Subrepo: label.Subrepo}); present {
+			close(ch.(chan struct{})) // This signals to anyone waiting that it's done.
+		}
 		return // We don't notify anything else on these.
 	}
 	state.LogResult(&BuildResult{
@@ -741,26 +720,21 @@
 	}
 	key := packageKey{Name: l.PackageName, Subrepo: l.Subrepo}
 
-	state.progress.pendingPackageMutex.Lock()
-
 	// If something has promised to parse it, wait for them to do so
-	if ch, present := state.progress.pendingPackages[key]; present {
-		state.progress.pendingPackageMutex.Unlock()
-		<-ch
+	if ch, present := state.progress.pendingPackages.GetOK(key); present {
+		<-ch.(chan struct{})
 		return state.Graph.PackageByLabel(l)
 	}
 
 	// If something has already queued the package to be parsed, wait for them
-	if ch, present := state.progress.packageWaits[key]; present {
-		state.progress.pendingPackageMutex.Unlock()
-		<-ch
+	if ch, present := state.progress.packageWaits.GetOK(key); present {
+		<-ch.(chan struct{})
 		return state.Graph.PackageByLabel(l)
 	}
 
 	// Otherwise queue the target for parse and recurse
 	state.AddPendingParse(l, dependent, true)
-	state.progress.packageWaits[key] = make(chan struct{})
-	state.progress.pendingPackageMutex.Unlock()
+	state.progress.packageWaits.Set(key, make(chan struct{}))
 
 	return state.WaitForPackage(l, dependent)
 }
@@ -1124,14 +1098,9 @@
 			numActive:       1, // One for the initial target adding on the main thread.
 			numRunning:      1, // Similarly.
 			numPending:      1,
-<<<<<<< HEAD
 			pendingPackages: cmap.New(),
 			pendingTargets:  cmap.New(),
-=======
-			pendingTargets:  map[BuildLabel]chan struct{}{},
-			pendingPackages: map[packageKey]chan struct{}{},
-			packageWaits:    map[packageKey]chan struct{}{},
->>>>>>> aaf3ebaf
+			packageWaits:    cmap.New(),
 			success:         true,
 		},
 	}
