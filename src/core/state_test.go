--- conflicted
+++ resolved
@@ -56,8 +56,6 @@
 	addTarget(state, "//src/core:target1", "py")
 	addTarget(state, "//src/core:_target1#zip", "py")
 	assert.Equal(t, state.ExpandVisibleOriginalTargets(), BuildLabels{NewBuildLabel("src/core", "target1")})
-<<<<<<< HEAD
-=======
 }
 
 func TestExpandOriginalSubTargets(t *testing.T) {
@@ -71,7 +69,6 @@
 	// Only the one target comes out here; it must be a test and otherwise follows
 	// the same include / exclude logic as the previous test.
 	assert.Equal(t, state.ExpandOriginalTargets(), BuildLabels{{PackageName: "src/core", Name: "target1"}, {"src/core/tests", "target3"}})
->>>>>>> e0b33b44
 }
 
 func TestComparePendingTasks(t *testing.T) {
