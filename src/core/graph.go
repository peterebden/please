--- conflicted
+++ resolved
@@ -232,10 +232,7 @@
 	if present {
 		return t
 	}
-<<<<<<< HEAD
-=======
 	log.Debug("Cloning %s -> %s [%s]", target.Label, target.Label, arch)
->>>>>>> ae64a043
 	graph.targets[archLabel] = target // Sentinel, so we don't recurse into here incorrectly.
 	t = target.toArch(graph, arch)
 	graph.targets[t.Label] = t
@@ -244,9 +241,6 @@
 	existingRevdeps := graph.revDeps[target.Label]
 	newRevdeps := make([]*BuildTarget, len(existingRevdeps))
 	for i, r := range existingRevdeps {
-<<<<<<< HEAD
-		newRevdeps[i] = graph.cloneTargetForArch(r, arch)
-=======
 		if info := r.dependencyInfo(target.Label); info != nil && info.tool {
 			newRevdeps[i] = r // Tools still use the host configuration
 		} else {
@@ -263,7 +257,6 @@
 				graph.linkDependencies(newRevdeps[i], t)
 			}
 		}
->>>>>>> ae64a043
 	}
 	graph.revDeps[t.Label] = newRevdeps
 
@@ -278,11 +271,6 @@
 			} else {
 				graph.addPendingRevDep(t.Label, dep.declared, nil)
 			}
-<<<<<<< HEAD
-		} else {
-			for j, d := range dep.deps {
-				dep.deps[j] = graph.cloneTargetForArch(d, arch)
-=======
 		} else if !dep.resolved {
 			graph.addPendingRevDep(t.Label, dep.declared.toArch(arch), nil)
 		} else {
@@ -290,7 +278,6 @@
 				d2 := graph.cloneTargetForArch(d, arch)
 				dep.deps[j] = d2
 				graph.revDeps[d2.Label] = append(graph.revDeps[d2.Label], t)
->>>>>>> ae64a043
 			}
 		}
 	}
