package test

import (
	"testing"

	"github.com/stretchr/testify/assert"
	"golang.org/x/tools/cover"

	"core"
)

var target = &core.BuildTarget{Label: core.BuildLabel{PackageName: "src/test", Name: "coverage_test"}}

const (
	pythonCoverageFile    = "src/test/test_data/python-coverage.xml"
	goCoverageFile        = "src/test/test_data/go_coverage.txt"
	goCoverageFile2       = "src/test/test_data/go_coverage_2.txt"
	goCoverageFile3       = "src/test/test_data/go_coverage_3.txt"
	gcovCoverageFile      = "src/test/test_data/gcov_coverage.gcov"
	istanbulCoverageFile  = "src/test/test_data/istanbul_coverage.json"
	istanbulCoverageFile2 = "src/test/test_data/istanbul_coverage_2.json"
)

// Test that tests aren't required to produce coverage, ie. it's not an error if the file doesn't exist.
func TestCoverageNotRequired(t *testing.T) {
	coverage, err := parseTestCoverage(target, "src/test/test_data/blah.xml")
	if err != nil {
		t.Errorf("Incorrectly produced error attempting to read missing coverage file: %s", err)
	}
	if len(coverage.Files) != 0 {
		t.Errorf("Incorrectly reported some coverage results when there should be none.")
	}
}

// Test that the target is recorded in the file list.
func TestTargetIsRecorded(t *testing.T) {
	coverage, err := parseTestCoverage(target, pythonCoverageFile)
	if err != nil {
		t.Errorf("Failed to read coverage file %s", pythonCoverageFile)
	}
	if len(coverage.Tests) != 1 {
		t.Errorf("Expected exactly one test label recorded (got %d)", len(coverage.Tests))
	}
}

// Test the sample Python test output file.
func TestPythonResults(t *testing.T) {
	coverage, err := parseTestCoverage(target, pythonCoverageFile)
	if err != nil {
		t.Errorf("Failed to read coverage file %s", pythonCoverageFile)
	}
	if len(coverage.Files) != 4 {
		t.Errorf("Expected exactly four files covered by this test")
	}
	lines, present := coverage.Files["src/build/python/pex_test.py"]
	if !present {
		t.Errorf("Coverage info for src/build/python/pex_test.py not recorded.")
	}
	if len(lines) != 24 {
		t.Errorf("Expected exactly 24 lines of coverage information, was %d.", len(lines))
	}
	outputStr := core.TestCoverageString(lines)
	expected := "NNCNNCNCNCNCNNUNCNNCNNCU"
	if outputStr != expected {
		t.Errorf("Incorrect coverage output; was %s, expected %s", outputStr, expected)
	}
}

// Test the sample Go test output file.
func TestGoResults(t *testing.T) {
	coverage, err := parseTestCoverage(target, goCoverageFile)
	if err != nil {
		t.Errorf("Failed to read coverage file %s", goCoverageFile)
	}
	if len(coverage.Files) != 7 {
		t.Errorf("Expected exactly seven files covered by this test")
	}
	lines, present := coverage.Files["src/core/file_label.go"]
	if !present {
		t.Errorf("Coverage info for src/core/file_label.go not recorded.")
	}
	if len(lines) != 55 {
		t.Errorf("Expected exactly 55 lines of coverage information, was %d.", len(lines))
	}
	outputStr := core.TestCoverageString(lines)
	expected := "NNNNNNNNNNNNNNNUUUNUUUNUUUNUUUNNNNNNNNNNUUUNUUUNUUUNUUU"
	if len(expected) != 55 {
		t.Errorf("oops, expected string is wrong")
	}
	if outputStr != expected {
		t.Errorf("Incorrect coverage output; was %s, expected %s", outputStr, expected)
	}
}

// Test another sample Go file which has been observed to be wrong.
func TestGoResults2(t *testing.T) {
	coverage, err := parseTestCoverage(target, goCoverageFile2)
	if err != nil {
		t.Errorf("Failed to read coverage file %s", goCoverageFile2)
	}
	if len(coverage.Files) != 1 {
		t.Errorf("Expected exactly one file covered by this test")
	}
	lines, present := coverage.Files["src/core/state.go"]
	if !present {
		t.Errorf("Coverage info for src/core/file_label.go not recorded.")
	}
	if len(lines) != 273 {
		t.Errorf("Expected exactly 273 lines of coverage information, was %d.", len(lines))
	}

	assertLine(t, lines, 231, core.NotExecutable)
	assertLine(t, lines, 232, core.Covered)
	assertLine(t, lines, 233, core.Covered)
	assertLine(t, lines, 234, core.Covered)
	assertLine(t, lines, 235, core.Covered)
	assertLine(t, lines, 236, core.Covered)
	assertLine(t, lines, 237, core.Covered)
	assertLine(t, lines, 238, core.Covered)
	assertLine(t, lines, 239, core.Covered)
	assertLine(t, lines, 240, core.Covered)
}

func TestGoResults3(t *testing.T) {
	coverage, err := parseTestCoverage(target, goCoverageFile3)
	if err != nil {
		t.Errorf("Failed to read coverage file %s", goCoverageFile3)
	}
	if len(coverage.Files) != 1 {
		t.Errorf("Expected exactly one file covered by this test")
	}
	lines, present := coverage.Files["src/misc/plz_diff_graphs.go"]
	if !present {
		t.Errorf("Coverage info for src/misc/plz_diff_graphs.go not recorded.")
	}
	if len(lines) != 127 {
		t.Errorf("Expected exactly 127 lines of coverage information, was %d.", len(lines))
	}

	assertLine(t, lines, 67, core.NotExecutable)
	assertLine(t, lines, 68, core.Covered)
	assertLine(t, lines, 69, core.Covered)
	assertLine(t, lines, 81, core.NotExecutable)
}

// Direct test on the block-parsing function.
func TestParseBlocks(t *testing.T) {
	lines := parseBlocks([]cover.ProfileBlock{
		{StartLine: 2, EndLine: 3, Count: 1},
	})
	if len(lines) != 3 {
		t.Errorf("Wrong number of lines, should have been %d, was %d", 3, len(lines))
	}
	assertLine(t, lines, 1, core.NotExecutable)
	assertLine(t, lines, 2, core.Covered)
	assertLine(t, lines, 3, core.Covered)
}

func assertLine(t *testing.T, lines []core.LineCoverage, i int, expected core.LineCoverage) {
	i-- // 1-indexed
	if lines[i] != expected {
		t.Errorf("Line %d incorrect, should be %d, was %d", i, expected, lines[i])
	}
}

func TestGcovParsing(t *testing.T) {
	target := &core.BuildTarget{Label: core.BuildLabel{PackageName: "test", Name: "gcov_test"}}
	coverage, err := parseTestCoverage(target, gcovCoverageFile)
	assert.NoError(t, err)
	assert.Contains(t, coverage.Files, "test/cc_rules/deps_test.cc")
	lines := coverage.Files["test/cc_rules/deps_test.cc"]
	assertLine(t, lines, 1, core.NotExecutable)
	assertLine(t, lines, 2, core.NotExecutable)
	assertLine(t, lines, 9, core.NotExecutable)
	assertLine(t, lines, 10, core.Covered)
	assertLine(t, lines, 11, core.Covered)
	assertLine(t, lines, 12, core.Covered)
	assertLine(t, lines, 13, core.NotExecutable)
	assertLine(t, lines, 14, core.Covered)
	assertLine(t, lines, 15, core.Covered)
	assertLine(t, lines, 16, core.Covered)
	assertLine(t, lines, 17, core.NotExecutable)
	assertLine(t, lines, 18, core.Covered)
}

func TestIstanbulCoverage(t *testing.T) {
<<<<<<< HEAD
	target := &core.BuildTarget{Label: core.BuildLabel{
		PackageName: "common/js/components/ActionButton",
		Name:        "test_test_bin",
		Arch:        "darwin_amd64",
	}}
=======
	target := &core.BuildTarget{Label: core.BuildLabel{PackageName: "common/js/components/ActionButton", Name: "test"}}
>>>>>>> d20f87a8
	coverage, err := parseTestCoverage(target, istanbulCoverageFile)
	assert.NoError(t, err)
	assert.Contains(t, coverage.Files, "common/js/components/ActionButton/ActionButton.js")
	assert.Contains(t, coverage.Files, "common/js/components/LoadingSpinner/LoadingSpinner.js")
	lines := coverage.Files["common/js/components/LoadingSpinner/LoadingSpinner.js"]
	assertLine(t, lines, 3, core.NotExecutable)
	assertLine(t, lines, 4, core.Covered)
	assertLine(t, lines, 5, core.Covered)
	assertLine(t, lines, 6, core.Covered)
	assertLine(t, lines, 7, core.Covered)
	assertLine(t, lines, 8, core.NotExecutable)
	assertLine(t, lines, 22, core.NotExecutable)
	assertLine(t, lines, 23, core.Uncovered)
	assertLine(t, lines, 24, core.NotExecutable)
}

func TestIstanbulCoverage2(t *testing.T) {
	target := &core.BuildTarget{Label: core.BuildLabel{PackageName: "common/js/components/Table", Name: "test"}}
	coverage, err := parseTestCoverage(target, istanbulCoverageFile2)
	assert.NoError(t, err)
	assert.Contains(t, coverage.Files, "common/js/components/Table/Table.js")
	lines := coverage.Files["common/js/components/Table/Table.js"]
	// This exercises a slightly more complex example with multiple overlapping statements.
	assertLine(t, lines, 15, core.Covered)
	assertLine(t, lines, 16, core.Covered)
	assertLine(t, lines, 17, core.Covered)
	assertLine(t, lines, 18, core.Covered)
	assertLine(t, lines, 19, core.Covered)
	assertLine(t, lines, 20, core.Covered)
	assertLine(t, lines, 21, core.Covered)
	assertLine(t, lines, 22, core.Covered)
	assertLine(t, lines, 23, core.Covered)
}<|MERGE_RESOLUTION|>--- conflicted
+++ resolved
@@ -184,15 +184,11 @@
 }
 
 func TestIstanbulCoverage(t *testing.T) {
-<<<<<<< HEAD
 	target := &core.BuildTarget{Label: core.BuildLabel{
 		PackageName: "common/js/components/ActionButton",
-		Name:        "test_test_bin",
+		Name:        "test",
 		Arch:        "darwin_amd64",
 	}}
-=======
-	target := &core.BuildTarget{Label: core.BuildLabel{PackageName: "common/js/components/ActionButton", Name: "test"}}
->>>>>>> d20f87a8
 	coverage, err := parseTestCoverage(target, istanbulCoverageFile)
 	assert.NoError(t, err)
 	assert.Contains(t, coverage.Files, "common/js/components/ActionButton/ActionButton.js")
