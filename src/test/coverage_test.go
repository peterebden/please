--- conflicted
+++ resolved
@@ -186,11 +186,7 @@
 func TestIstanbulCoverage(t *testing.T) {
 	target := &core.BuildTarget{Label: core.BuildLabel{
 		PackageName: "common/js/components/ActionButton",
-<<<<<<< HEAD
-		Name:        "test_test_bin",
-=======
 		Name:        "test",
->>>>>>> e0b33b44
 		Arch:        "darwin_amd64",
 	}}
 	coverage, err := parseTestCoverage(target, istanbulCoverageFile)
